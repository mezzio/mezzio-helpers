--- conflicted
+++ resolved
@@ -4,11 +4,7 @@
         "Read more about it at https://getcomposer.org/doc/01-basic-usage.md#composer-lock-the-lock-file",
         "This file is @generated automatically"
     ],
-<<<<<<< HEAD
-    "content-hash": "431a0eec4a888782de8aab5edd698365",
-=======
-    "content-hash": "171318928480d72a91f04a20dbee93ca",
->>>>>>> 33587476
+    "content-hash": "c94486f348c73d493f1665ad8b4ad506",
     "packages": [
         {
             "name": "fig/http-message-util",
@@ -253,16 +249,16 @@
         },
         {
             "name": "zendframework/zend-expressive-router",
-            "version": "dev-feature/http-middleware-0.5",
-            "source": {
-                "type": "git",
-                "url": "https://github.com/webimpress/zend-expressive-router.git",
-                "reference": "6d385d9f2f29194f8b5c9073a3d09e46affd86d7"
-            },
-            "dist": {
-                "type": "zip",
-                "url": "https://api.github.com/repos/webimpress/zend-expressive-router/zipball/6d385d9f2f29194f8b5c9073a3d09e46affd86d7",
-                "reference": "6d385d9f2f29194f8b5c9073a3d09e46affd86d7",
+            "version": "2.2.0",
+            "source": {
+                "type": "git",
+                "url": "https://github.com/zendframework/zend-expressive-router.git",
+                "reference": "f6eac53d39cdbf7b6db11b3e6bb3565896633de4"
+            },
+            "dist": {
+                "type": "zip",
+                "url": "https://api.github.com/repos/zendframework/zend-expressive-router/zipball/f6eac53d39cdbf7b6db11b3e6bb3565896633de4",
+                "reference": "f6eac53d39cdbf7b6db11b3e6bb3565896633de4",
                 "shasum": ""
             },
             "require": {
@@ -284,8 +280,8 @@
             "type": "library",
             "extra": {
                 "branch-alias": {
-                    "dev-master": "2.1-dev",
-                    "dev-develop": "2.2-dev"
+                    "dev-master": "2.2-dev",
+                    "dev-develop": "2.3-dev"
                 }
             },
             "autoload": {
@@ -293,36 +289,7 @@
                     "Zend\\Expressive\\Router\\": "src/"
                 }
             },
-            "autoload-dev": {
-                "psr-4": {
-                    "ZendTest\\Expressive\\Router\\": "test/"
-                }
-            },
-            "scripts": {
-                "check": [
-                    "@license-check",
-                    "@cs-check",
-                    "@test"
-                ],
-                "upload-coverage": [
-                    "coveralls -v"
-                ],
-                "cs-check": [
-                    "phpcs --colors"
-                ],
-                "cs-fix": [
-                    "phpcbf --colors"
-                ],
-                "license-check": [
-                    "docheader check src/ test/"
-                ],
-                "test": [
-                    "phpunit --colors=always"
-                ],
-                "test-coverage": [
-                    "phpunit --coverage-clover clover.xml"
-                ]
-            },
+            "notification-url": "https://packagist.org/downloads/",
             "license": [
                 "BSD-3-Clause"
             ],
@@ -334,10 +301,7 @@
                 "psr",
                 "psr-7"
             ],
-            "support": {
-                "source": "https://github.com/webimpress/zend-expressive-router/tree/feature/http-middleware-0.5"
-            },
-            "time": "2017-10-05T16:20:19+00:00"
+            "time": "2017-10-09T18:44:11+00:00"
         }
     ],
     "packages-dev": [
@@ -445,16 +409,16 @@
         },
         {
             "name": "malukenho/docheader",
-            "version": "0.1.5",
+            "version": "0.1.6",
             "source": {
                 "type": "git",
                 "url": "https://github.com/malukenho/docheader.git",
-                "reference": "f35ada934d1de3f5ba09970a6541009a41347658"
-            },
-            "dist": {
-                "type": "zip",
-                "url": "https://api.github.com/repos/malukenho/docheader/zipball/f35ada934d1de3f5ba09970a6541009a41347658",
-                "reference": "f35ada934d1de3f5ba09970a6541009a41347658",
+                "reference": "b3857387fe5e6b0928b67875ea09ebb5745d5b8b"
+            },
+            "dist": {
+                "type": "zip",
+                "url": "https://api.github.com/repos/malukenho/docheader/zipball/b3857387fe5e6b0928b67875ea09ebb5745d5b8b",
+                "reference": "b3857387fe5e6b0928b67875ea09ebb5745d5b8b",
                 "shasum": ""
             },
             "require": {
@@ -463,7 +427,8 @@
                 "symfony/finder": "~2.0|^3.0"
             },
             "require-dev": {
-                "phpunit/phpunit": "^4.7"
+                "phpunit/phpunit": "^4.7",
+                "squizlabs/php_codesniffer": "^2.8"
             },
             "bin": [
                 "bin/docheader"
@@ -491,7 +456,7 @@
                 "code standard",
                 "license"
             ],
-            "time": "2016-11-17T16:46:05+00:00"
+            "time": "2017-05-03T05:22:55+00:00"
         },
         {
             "name": "mockery/mockery",
@@ -1912,16 +1877,16 @@
         },
         {
             "name": "squizlabs/php_codesniffer",
-            "version": "2.8.1",
+            "version": "2.9.1",
             "source": {
                 "type": "git",
                 "url": "https://github.com/squizlabs/PHP_CodeSniffer.git",
-                "reference": "d7cf0d894e8aa4c73712ee4a331cc1eaa37cdc7d"
-            },
-            "dist": {
-                "type": "zip",
-                "url": "https://api.github.com/repos/squizlabs/PHP_CodeSniffer/zipball/d7cf0d894e8aa4c73712ee4a331cc1eaa37cdc7d",
-                "reference": "d7cf0d894e8aa4c73712ee4a331cc1eaa37cdc7d",
+                "reference": "dcbed1074f8244661eecddfc2a675430d8d33f62"
+            },
+            "dist": {
+                "type": "zip",
+                "url": "https://api.github.com/repos/squizlabs/PHP_CodeSniffer/zipball/dcbed1074f8244661eecddfc2a675430d8d33f62",
+                "reference": "dcbed1074f8244661eecddfc2a675430d8d33f62",
                 "shasum": ""
             },
             "require": {
@@ -1986,29 +1951,34 @@
                 "phpcs",
                 "standards"
             ],
-            "time": "2017-03-01T22:17:45+00:00"
+            "time": "2017-05-22T02:43:20+00:00"
         },
         {
             "name": "symfony/console",
-            "version": "v3.2.6",
+            "version": "v3.3.10",
             "source": {
                 "type": "git",
                 "url": "https://github.com/symfony/console.git",
-                "reference": "28fb243a2b5727774ca309ec2d92da240f1af0dd"
-            },
-            "dist": {
-                "type": "zip",
-                "url": "https://api.github.com/repos/symfony/console/zipball/28fb243a2b5727774ca309ec2d92da240f1af0dd",
-                "reference": "28fb243a2b5727774ca309ec2d92da240f1af0dd",
-                "shasum": ""
-            },
-            "require": {
-                "php": ">=5.5.9",
+                "reference": "116bc56e45a8e5572e51eb43ab58c769a352366c"
+            },
+            "dist": {
+                "type": "zip",
+                "url": "https://api.github.com/repos/symfony/console/zipball/116bc56e45a8e5572e51eb43ab58c769a352366c",
+                "reference": "116bc56e45a8e5572e51eb43ab58c769a352366c",
+                "shasum": ""
+            },
+            "require": {
+                "php": "^5.5.9|>=7.0.8",
                 "symfony/debug": "~2.8|~3.0",
                 "symfony/polyfill-mbstring": "~1.0"
             },
+            "conflict": {
+                "symfony/dependency-injection": "<3.3"
+            },
             "require-dev": {
                 "psr/log": "~1.0",
+                "symfony/config": "~3.3",
+                "symfony/dependency-injection": "~3.3",
                 "symfony/event-dispatcher": "~2.8|~3.0",
                 "symfony/filesystem": "~2.8|~3.0",
                 "symfony/process": "~2.8|~3.0"
@@ -2022,7 +1992,7 @@
             "type": "library",
             "extra": {
                 "branch-alias": {
-                    "dev-master": "3.2-dev"
+                    "dev-master": "3.3-dev"
                 }
             },
             "autoload": {
@@ -2049,37 +2019,36 @@
             ],
             "description": "Symfony Console Component",
             "homepage": "https://symfony.com",
-            "time": "2017-03-06T19:30:27+00:00"
+            "time": "2017-10-02T06:42:24+00:00"
         },
         {
             "name": "symfony/debug",
-            "version": "v3.2.6",
+            "version": "v3.3.10",
             "source": {
                 "type": "git",
                 "url": "https://github.com/symfony/debug.git",
-                "reference": "b90c9f91ad8ac37d9f114e369042d3226b34dc1a"
-            },
-            "dist": {
-                "type": "zip",
-                "url": "https://api.github.com/repos/symfony/debug/zipball/b90c9f91ad8ac37d9f114e369042d3226b34dc1a",
-                "reference": "b90c9f91ad8ac37d9f114e369042d3226b34dc1a",
-                "shasum": ""
-            },
-            "require": {
-                "php": ">=5.5.9",
+                "reference": "eb95d9ce8f18dcc1b3dfff00cb624c402be78ffd"
+            },
+            "dist": {
+                "type": "zip",
+                "url": "https://api.github.com/repos/symfony/debug/zipball/eb95d9ce8f18dcc1b3dfff00cb624c402be78ffd",
+                "reference": "eb95d9ce8f18dcc1b3dfff00cb624c402be78ffd",
+                "shasum": ""
+            },
+            "require": {
+                "php": "^5.5.9|>=7.0.8",
                 "psr/log": "~1.0"
             },
             "conflict": {
                 "symfony/http-kernel": ">=2.3,<2.3.24|~2.4.0|>=2.5,<2.5.9|>=2.6,<2.6.2"
             },
             "require-dev": {
-                "symfony/class-loader": "~2.8|~3.0",
                 "symfony/http-kernel": "~2.8|~3.0"
             },
             "type": "library",
             "extra": {
                 "branch-alias": {
-                    "dev-master": "3.2-dev"
+                    "dev-master": "3.3-dev"
                 }
             },
             "autoload": {
@@ -2106,29 +2075,29 @@
             ],
             "description": "Symfony Debug Component",
             "homepage": "https://symfony.com",
-            "time": "2017-02-18T17:28:00+00:00"
+            "time": "2017-10-02T06:42:24+00:00"
         },
         {
             "name": "symfony/finder",
-            "version": "v3.2.6",
+            "version": "v3.3.10",
             "source": {
                 "type": "git",
                 "url": "https://github.com/symfony/finder.git",
-                "reference": "92d7476d2df60cd851a3e13e078664b1deb8ce10"
-            },
-            "dist": {
-                "type": "zip",
-                "url": "https://api.github.com/repos/symfony/finder/zipball/92d7476d2df60cd851a3e13e078664b1deb8ce10",
-                "reference": "92d7476d2df60cd851a3e13e078664b1deb8ce10",
-                "shasum": ""
-            },
-            "require": {
-                "php": ">=5.5.9"
-            },
-            "type": "library",
-            "extra": {
-                "branch-alias": {
-                    "dev-master": "3.2-dev"
+                "reference": "773e19a491d97926f236942484cb541560ce862d"
+            },
+            "dist": {
+                "type": "zip",
+                "url": "https://api.github.com/repos/symfony/finder/zipball/773e19a491d97926f236942484cb541560ce862d",
+                "reference": "773e19a491d97926f236942484cb541560ce862d",
+                "shasum": ""
+            },
+            "require": {
+                "php": "^5.5.9|>=7.0.8"
+            },
+            "type": "library",
+            "extra": {
+                "branch-alias": {
+                    "dev-master": "3.3-dev"
                 }
             },
             "autoload": {
@@ -2155,20 +2124,20 @@
             ],
             "description": "Symfony Finder Component",
             "homepage": "https://symfony.com",
-            "time": "2017-02-21T09:12:04+00:00"
+            "time": "2017-10-02T06:42:24+00:00"
         },
         {
             "name": "symfony/polyfill-mbstring",
-            "version": "v1.3.0",
+            "version": "v1.5.0",
             "source": {
                 "type": "git",
                 "url": "https://github.com/symfony/polyfill-mbstring.git",
-                "reference": "e79d363049d1c2128f133a2667e4f4190904f7f4"
-            },
-            "dist": {
-                "type": "zip",
-                "url": "https://api.github.com/repos/symfony/polyfill-mbstring/zipball/e79d363049d1c2128f133a2667e4f4190904f7f4",
-                "reference": "e79d363049d1c2128f133a2667e4f4190904f7f4",
+                "reference": "7c8fae0ac1d216eb54349e6a8baa57d515fe8803"
+            },
+            "dist": {
+                "type": "zip",
+                "url": "https://api.github.com/repos/symfony/polyfill-mbstring/zipball/7c8fae0ac1d216eb54349e6a8baa57d515fe8803",
+                "reference": "7c8fae0ac1d216eb54349e6a8baa57d515fe8803",
                 "shasum": ""
             },
             "require": {
@@ -2180,7 +2149,7 @@
             "type": "library",
             "extra": {
                 "branch-alias": {
-                    "dev-master": "1.3-dev"
+                    "dev-master": "1.5-dev"
                 }
             },
             "autoload": {
@@ -2214,7 +2183,7 @@
                 "portable",
                 "shim"
             ],
-            "time": "2016-11-14T01:06:16+00:00"
+            "time": "2017-06-14T15:44:48+00:00"
         },
         {
             "name": "theseer/tokenizer",
@@ -2337,34 +2306,36 @@
         },
         {
             "name": "zendframework/zend-diactoros",
-            "version": "1.3.10",
+            "version": "1.6.0",
             "source": {
                 "type": "git",
                 "url": "https://github.com/zendframework/zend-diactoros.git",
-                "reference": "83e8d98b9915de76c659ce27d683c02a0f99fa90"
-            },
-            "dist": {
-                "type": "zip",
-                "url": "https://api.github.com/repos/zendframework/zend-diactoros/zipball/83e8d98b9915de76c659ce27d683c02a0f99fa90",
-                "reference": "83e8d98b9915de76c659ce27d683c02a0f99fa90",
-                "shasum": ""
-            },
-            "require": {
-                "php": "^5.4 || ^7.0",
-                "psr/http-message": "~1.0"
+                "reference": "2faa791b66bac33ca40031d8bce03b7dc8143490"
+            },
+            "dist": {
+                "type": "zip",
+                "url": "https://api.github.com/repos/zendframework/zend-diactoros/zipball/2faa791b66bac33ca40031d8bce03b7dc8143490",
+                "reference": "2faa791b66bac33ca40031d8bce03b7dc8143490",
+                "shasum": ""
+            },
+            "require": {
+                "php": "^5.6 || ^7.0",
+                "psr/http-message": "^1.0"
             },
             "provide": {
-                "psr/http-message-implementation": "~1.0.0"
-            },
-            "require-dev": {
-                "phpunit/phpunit": "^4.6 || ^5.5",
-                "zendframework/zend-coding-standard": "~1.0.0"
-            },
-            "type": "library",
-            "extra": {
-                "branch-alias": {
-                    "dev-master": "1.3-dev",
-                    "dev-develop": "1.4-dev"
+                "psr/http-message-implementation": "1.0"
+            },
+            "require-dev": {
+                "ext-dom": "*",
+                "ext-libxml": "*",
+                "phpunit/phpunit": "^5.7.16 || ^6.0.8",
+                "zendframework/zend-coding-standard": "~1.0"
+            },
+            "type": "library",
+            "extra": {
+                "branch-alias": {
+                    "dev-master": "1.6-dev",
+                    "dev-develop": "1.7-dev"
                 }
             },
             "autoload": {
@@ -2383,14 +2354,12 @@
                 "psr",
                 "psr-7"
             ],
-            "time": "2017-01-23T04:53:24+00:00"
+            "time": "2017-09-13T14:47:08+00:00"
         }
     ],
     "aliases": [],
     "minimum-stability": "stable",
-    "stability-flags": {
-        "zendframework/zend-expressive-router": 20
-    },
+    "stability-flags": [],
     "prefer-stable": false,
     "prefer-lowest": false,
     "platform": {
