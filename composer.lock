{
    "_readme": [
        "This file locks the dependencies of your project to a known state",
        "Read more about it at https://getcomposer.org/doc/01-basic-usage.md#composer-lock-the-lock-file",
        "This file is @generated automatically"
    ],
<<<<<<< HEAD
    "content-hash": "3067e4dcc8b29a1fc76ca9e6e773b3ec",
=======
    "content-hash": "536eed51304157918b38e1f130d84a26",
>>>>>>> 0b6e0b93
    "packages": [
        {
            "name": "fig/http-message-util",
            "version": "1.1.2",
            "source": {
                "type": "git",
                "url": "https://github.com/php-fig/http-message-util.git",
                "reference": "20b2c280cb6914b7b83089720df44e490f4b42f0"
            },
            "dist": {
                "type": "zip",
                "url": "https://api.github.com/repos/php-fig/http-message-util/zipball/20b2c280cb6914b7b83089720df44e490f4b42f0",
                "reference": "20b2c280cb6914b7b83089720df44e490f4b42f0",
                "shasum": ""
            },
            "require": {
                "php": "^5.3 || ^7.0",
                "psr/http-message": "^1.0"
            },
            "type": "library",
            "extra": {
                "branch-alias": {
                    "dev-master": "1.1.x-dev"
                }
            },
            "autoload": {
                "psr-4": {
                    "Fig\\Http\\Message\\": "src/"
                }
            },
            "notification-url": "https://packagist.org/downloads/",
            "license": [
                "MIT"
            ],
            "authors": [
                {
                    "name": "PHP-FIG",
                    "homepage": "http://www.php-fig.org/"
                }
            ],
            "description": "Utility classes and constants for use with PSR-7 (psr/http-message)",
            "keywords": [
                "http",
                "http-message",
                "psr",
                "psr-7",
                "request",
                "response"
            ],
            "time": "2017-02-09T16:10:21+00:00"
        },
        {
            "name": "http-interop/http-server-handler",
            "version": "1.0.0",
            "source": {
                "type": "git",
                "url": "https://github.com/http-interop/http-server-handler.git",
                "reference": "931a6495fb1b6005c9b4abc4dd11fb12a2a8103b"
            },
            "dist": {
                "type": "zip",
                "url": "https://api.github.com/repos/http-interop/http-server-handler/zipball/931a6495fb1b6005c9b4abc4dd11fb12a2a8103b",
                "reference": "931a6495fb1b6005c9b4abc4dd11fb12a2a8103b",
                "shasum": ""
            },
            "require": {
                "php": ">=7.0",
                "psr/http-message": "^1.0"
            },
            "type": "library",
            "extra": {
                "branch-alias": {
                    "dev-master": "1.0.x-dev"
                }
            },
            "autoload": {
                "psr-4": {
                    "Interop\\Http\\Server\\": "src/"
                }
            },
            "notification-url": "https://packagist.org/downloads/",
            "license": [
                "MIT"
            ],
            "authors": [
                {
                    "name": "PHP-FIG",
                    "homepage": "http://www.php-fig.org/"
                }
            ],
            "description": "Common interface for HTTP server-side request handler",
            "keywords": [
                "handler",
                "http",
                "psr",
                "psr-15",
                "psr-7",
                "request",
                "response",
                "server"
            ],
            "time": "2017-11-09T18:35:22+00:00"
        },
        {
            "name": "http-interop/http-server-middleware",
            "version": "1.0.1",
            "source": {
                "type": "git",
                "url": "https://github.com/http-interop/http-server-middleware.git",
                "reference": "e605a7f47a002e857a3b9bb992010e2f859e4560"
            },
            "dist": {
                "type": "zip",
                "url": "https://api.github.com/repos/http-interop/http-server-middleware/zipball/e605a7f47a002e857a3b9bb992010e2f859e4560",
                "reference": "e605a7f47a002e857a3b9bb992010e2f859e4560",
                "shasum": ""
            },
            "require": {
                "http-interop/http-server-handler": "^1.0",
                "php": ">=7.0",
                "psr/http-message": "^1.0"
            },
            "replace": {
                "http-interop/http-middleware": ">=0.5"
            },
            "type": "library",
            "extra": {
                "branch-alias": {
                    "dev-master": "1.0.x-dev"
                }
            },
            "autoload": {
                "psr-4": {
                    "Interop\\Http\\Server\\": "src/"
                }
            },
            "notification-url": "https://packagist.org/downloads/",
            "license": [
                "MIT"
            ],
            "authors": [
                {
                    "name": "PHP-FIG",
                    "homepage": "http://www.php-fig.org/"
                }
            ],
            "description": "Common interface for HTTP server-side middleware",
            "keywords": [
                "http",
                "middleware",
                "psr",
                "psr-15",
                "psr-7",
                "request",
                "response"
            ],
<<<<<<< HEAD
            "abandoned": "http-interop/http-server-middleware",
            "time": "2017-01-14T15:23:42+00:00"
=======
            "time": "2017-11-09T21:42:30+00:00"
>>>>>>> 0b6e0b93
        },
        {
            "name": "psr/container",
            "version": "1.0.0",
            "source": {
                "type": "git",
                "url": "https://github.com/php-fig/container.git",
                "reference": "b7ce3b176482dbbc1245ebf52b181af44c2cf55f"
            },
            "dist": {
                "type": "zip",
                "url": "https://api.github.com/repos/php-fig/container/zipball/b7ce3b176482dbbc1245ebf52b181af44c2cf55f",
                "reference": "b7ce3b176482dbbc1245ebf52b181af44c2cf55f",
                "shasum": ""
            },
            "require": {
                "php": ">=5.3.0"
            },
            "type": "library",
            "extra": {
                "branch-alias": {
                    "dev-master": "1.0.x-dev"
                }
            },
            "autoload": {
                "psr-4": {
                    "Psr\\Container\\": "src/"
                }
            },
            "notification-url": "https://packagist.org/downloads/",
            "license": [
                "MIT"
            ],
            "authors": [
                {
                    "name": "PHP-FIG",
                    "homepage": "http://www.php-fig.org/"
                }
            ],
            "description": "Common Container Interface (PHP FIG PSR-11)",
            "homepage": "https://github.com/php-fig/container",
            "keywords": [
                "PSR-11",
                "container",
                "container-interface",
                "container-interop",
                "psr"
            ],
            "time": "2017-02-14T16:28:37+00:00"
        },
        {
            "name": "psr/http-message",
            "version": "1.0.1",
            "source": {
                "type": "git",
                "url": "https://github.com/php-fig/http-message.git",
                "reference": "f6561bf28d520154e4b0ec72be95418abe6d9363"
            },
            "dist": {
                "type": "zip",
                "url": "https://api.github.com/repos/php-fig/http-message/zipball/f6561bf28d520154e4b0ec72be95418abe6d9363",
                "reference": "f6561bf28d520154e4b0ec72be95418abe6d9363",
                "shasum": ""
            },
            "require": {
                "php": ">=5.3.0"
            },
            "type": "library",
            "extra": {
                "branch-alias": {
                    "dev-master": "1.0.x-dev"
                }
            },
            "autoload": {
                "psr-4": {
                    "Psr\\Http\\Message\\": "src/"
                }
            },
            "notification-url": "https://packagist.org/downloads/",
            "license": [
                "MIT"
            ],
            "authors": [
                {
                    "name": "PHP-FIG",
                    "homepage": "http://www.php-fig.org/"
                }
            ],
            "description": "Common interface for HTTP messages",
            "homepage": "https://github.com/php-fig/http-message",
            "keywords": [
                "http",
                "http-message",
                "psr",
                "psr-7",
                "request",
                "response"
            ],
            "time": "2016-08-06T14:39:51+00:00"
        },
        {
            "name": "webimpress/composer-extra-dependency",
            "version": "0.2.2",
            "source": {
                "type": "git",
                "url": "https://github.com/webimpress/composer-extra-dependency.git",
                "reference": "31fa56391d30f03b1180c87610cbe22254780ad9"
            },
            "dist": {
                "type": "zip",
                "url": "https://api.github.com/repos/webimpress/composer-extra-dependency/zipball/31fa56391d30f03b1180c87610cbe22254780ad9",
                "reference": "31fa56391d30f03b1180c87610cbe22254780ad9",
                "shasum": ""
            },
            "require": {
                "composer-plugin-api": "^1.1",
                "php": "^5.6 || ^7.0"
            },
            "require-dev": {
                "composer/composer": "^1.5.2",
                "mikey179/vfsstream": "^1.6.5",
                "phpunit/phpunit": "^5.7.22 || ^6.4.1",
                "zendframework/zend-coding-standard": "~1.0.0"
            },
            "type": "composer-plugin",
            "extra": {
                "class": "Webimpress\\ComposerExtraDependency\\Plugin"
            },
            "autoload": {
                "psr-4": {
                    "Webimpress\\ComposerExtraDependency\\": "src/"
                }
            },
            "notification-url": "https://packagist.org/downloads/",
            "license": [
                "BSD-2-Clause"
            ],
            "description": "Composer plugin to require extra dependencies",
            "homepage": "https://github.com/webimpress/composer-extra-dependency",
            "keywords": [
                "composer",
                "dependency",
                "webimpress"
            ],
            "time": "2017-10-17T17:15:14+00:00"
        },
        {
            "name": "webimpress/http-middleware-compatibility",
            "version": "0.1.4",
            "source": {
                "type": "git",
                "url": "https://github.com/webimpress/http-middleware-compatibility.git",
                "reference": "8ed1c2c7523dce0035b98bc4f3a73ca9cd1d3717"
            },
            "dist": {
                "type": "zip",
                "url": "https://api.github.com/repos/webimpress/http-middleware-compatibility/zipball/8ed1c2c7523dce0035b98bc4f3a73ca9cd1d3717",
                "reference": "8ed1c2c7523dce0035b98bc4f3a73ca9cd1d3717",
                "shasum": ""
            },
            "require": {
                "http-interop/http-middleware": "^0.1.1 || ^0.2 || ^0.3 || ^0.4.1 || ^0.5",
                "php": "^5.6 || ^7.0",
                "webimpress/composer-extra-dependency": "^0.2.2"
            },
            "require-dev": {
                "phpunit/phpunit": "^5.7.23 || ^6.4.3"
            },
            "type": "library",
            "extra": {
                "dependency": [
                    "http-interop/http-middleware"
                ]
            },
            "autoload": {
                "files": [
                    "autoload/http-middleware.php"
                ]
            },
            "notification-url": "https://packagist.org/downloads/",
            "license": [
                "BSD-2-Clause"
            ],
            "description": "Compatibility library for Draft PSR-15 HTTP Middleware",
            "homepage": "https://github.com/webimpress/http-middleware-compatibility",
            "keywords": [
                "middleware",
                "psr-15",
                "webimpress"
            ],
            "time": "2017-10-17T17:31:10+00:00"
        },
        {
            "name": "zendframework/zend-expressive-router",
            "version": "2.2.0",
            "source": {
                "type": "git",
                "url": "https://github.com/zendframework/zend-expressive-router.git",
                "reference": "f6eac53d39cdbf7b6db11b3e6bb3565896633de4"
            },
            "dist": {
                "type": "zip",
                "url": "https://api.github.com/repos/zendframework/zend-expressive-router/zipball/f6eac53d39cdbf7b6db11b3e6bb3565896633de4",
                "reference": "f6eac53d39cdbf7b6db11b3e6bb3565896633de4",
                "shasum": ""
            },
            "require": {
                "fig/http-message-util": "^1.1.2",
                "php": "^5.6 || ^7.0",
                "psr/http-message": "^1.0.1",
                "webimpress/http-middleware-compatibility": "^0.1.1"
            },
            "require-dev": {
                "malukenho/docheader": "^0.1.5",
                "phpunit/phpunit": "^6.0.8 || ^5.7.15",
                "zendframework/zend-coding-standard": "~1.0.0"
            },
            "suggest": {
                "zendframework/zend-expressive-aurarouter": "^1.0 to use the Aura.Router routing adapter",
                "zendframework/zend-expressive-fastroute": "^1.2 to use the FastRoute routing adapter",
                "zendframework/zend-expressive-zendrouter": "^1.2 to use the zend-router routing adapter"
            },
            "type": "library",
            "extra": {
                "branch-alias": {
                    "dev-master": "2.2-dev",
                    "dev-develop": "2.3-dev"
                }
            },
            "autoload": {
                "psr-4": {
                    "Zend\\Expressive\\Router\\": "src/"
                }
            },
            "notification-url": "https://packagist.org/downloads/",
            "license": [
                "BSD-3-Clause"
            ],
            "description": "Router subcomponent for Expressive",
            "keywords": [
                "expressive",
                "http",
                "middleware",
                "psr",
                "psr-7"
            ],
            "time": "2017-10-09T18:44:11+00:00"
        }
    ],
    "packages-dev": [
        {
            "name": "doctrine/instantiator",
            "version": "1.1.0",
            "source": {
                "type": "git",
                "url": "https://github.com/doctrine/instantiator.git",
                "reference": "185b8868aa9bf7159f5f953ed5afb2d7fcdc3bda"
            },
            "dist": {
                "type": "zip",
                "url": "https://api.github.com/repos/doctrine/instantiator/zipball/185b8868aa9bf7159f5f953ed5afb2d7fcdc3bda",
                "reference": "185b8868aa9bf7159f5f953ed5afb2d7fcdc3bda",
                "shasum": ""
            },
            "require": {
                "php": "^7.1"
            },
            "require-dev": {
                "athletic/athletic": "~0.1.8",
                "ext-pdo": "*",
                "ext-phar": "*",
                "phpunit/phpunit": "^6.2.3",
                "squizlabs/php_codesniffer": "^3.0.2"
            },
            "type": "library",
            "extra": {
                "branch-alias": {
                    "dev-master": "1.2.x-dev"
                }
            },
            "autoload": {
                "psr-4": {
                    "Doctrine\\Instantiator\\": "src/Doctrine/Instantiator/"
                }
            },
            "notification-url": "https://packagist.org/downloads/",
            "license": [
                "MIT"
            ],
            "authors": [
                {
                    "name": "Marco Pivetta",
                    "email": "ocramius@gmail.com",
                    "homepage": "http://ocramius.github.com/"
                }
            ],
            "description": "A small, lightweight utility to instantiate objects in PHP without invoking their constructors",
            "homepage": "https://github.com/doctrine/instantiator",
            "keywords": [
                "constructor",
                "instantiate"
            ],
            "time": "2017-07-22T11:58:36+00:00"
        },
        {
            "name": "hamcrest/hamcrest-php",
            "version": "v2.0.0",
            "source": {
                "type": "git",
                "url": "https://github.com/hamcrest/hamcrest-php.git",
                "reference": "776503d3a8e85d4f9a1148614f95b7a608b046ad"
            },
            "dist": {
                "type": "zip",
                "url": "https://api.github.com/repos/hamcrest/hamcrest-php/zipball/776503d3a8e85d4f9a1148614f95b7a608b046ad",
                "reference": "776503d3a8e85d4f9a1148614f95b7a608b046ad",
                "shasum": ""
            },
            "require": {
                "php": "^5.3|^7.0"
            },
            "replace": {
                "cordoval/hamcrest-php": "*",
                "davedevelopment/hamcrest-php": "*",
                "kodova/hamcrest-php": "*"
            },
            "require-dev": {
                "phpunit/php-file-iterator": "1.3.3",
                "phpunit/phpunit": "~4.0",
                "satooshi/php-coveralls": "^1.0"
            },
            "type": "library",
            "extra": {
                "branch-alias": {
                    "dev-master": "2.0-dev"
                }
            },
            "autoload": {
                "classmap": [
                    "hamcrest"
                ]
            },
            "notification-url": "https://packagist.org/downloads/",
            "license": [
                "BSD"
            ],
            "description": "This is the PHP port of Hamcrest Matchers",
            "keywords": [
                "test"
            ],
            "time": "2016-01-20T08:20:44+00:00"
        },
        {
            "name": "malukenho/docheader",
            "version": "0.1.6",
            "source": {
                "type": "git",
                "url": "https://github.com/malukenho/docheader.git",
                "reference": "b3857387fe5e6b0928b67875ea09ebb5745d5b8b"
            },
            "dist": {
                "type": "zip",
                "url": "https://api.github.com/repos/malukenho/docheader/zipball/b3857387fe5e6b0928b67875ea09ebb5745d5b8b",
                "reference": "b3857387fe5e6b0928b67875ea09ebb5745d5b8b",
                "shasum": ""
            },
            "require": {
                "php": "~5.5|^7.0",
                "symfony/console": "~2.0|^3.0",
                "symfony/finder": "~2.0|^3.0"
            },
            "require-dev": {
                "phpunit/phpunit": "^4.7",
                "squizlabs/php_codesniffer": "^2.8"
            },
            "bin": [
                "bin/docheader"
            ],
            "type": "library",
            "autoload": {
                "psr-4": {
                    "DocHeader\\": "src/"
                }
            },
            "notification-url": "https://packagist.org/downloads/",
            "license": [
                "MIT"
            ],
            "authors": [
                {
                    "name": "Jefersson Nathan",
                    "email": "malukenho@phpse.net"
                }
            ],
            "description": "A small library to check header docs",
            "homepage": "https://github.com/malukenho/docheader",
            "keywords": [
                "Code style",
                "code standard",
                "license"
            ],
            "time": "2017-05-03T05:22:55+00:00"
        },
        {
            "name": "mockery/mockery",
            "version": "1.0",
            "source": {
                "type": "git",
                "url": "https://github.com/mockery/mockery.git",
                "reference": "1bac8c362b12f522fdd1f1fa3556284c91affa38"
            },
            "dist": {
                "type": "zip",
                "url": "https://api.github.com/repos/mockery/mockery/zipball/1bac8c362b12f522fdd1f1fa3556284c91affa38",
                "reference": "1bac8c362b12f522fdd1f1fa3556284c91affa38",
                "shasum": ""
            },
            "require": {
                "hamcrest/hamcrest-php": "~2.0",
                "lib-pcre": ">=7.0",
                "php": ">=5.6.0"
            },
            "require-dev": {
                "phpunit/phpunit": "~5.7|~6.1"
            },
            "type": "library",
            "extra": {
                "branch-alias": {
                    "dev-master": "1.0.x-dev"
                }
            },
            "autoload": {
                "psr-0": {
                    "Mockery": "library/"
                }
            },
            "notification-url": "https://packagist.org/downloads/",
            "license": [
                "BSD-3-Clause"
            ],
            "authors": [
                {
                    "name": "Pádraic Brady",
                    "email": "padraic.brady@gmail.com",
                    "homepage": "http://blog.astrumfutura.com"
                },
                {
                    "name": "Dave Marshall",
                    "email": "dave.marshall@atstsolutions.co.uk",
                    "homepage": "http://davedevelopment.co.uk"
                }
            ],
            "description": "Mockery is a simple yet flexible PHP mock object framework for use in unit testing with PHPUnit, PHPSpec or any other testing framework. Its core goal is to offer a test double framework with a succinct API capable of clearly defining all possible object operations and interactions using a human readable Domain Specific Language (DSL). Designed as a drop in alternative to PHPUnit's phpunit-mock-objects library, Mockery is easy to integrate with PHPUnit and can operate alongside phpunit-mock-objects without the World ending.",
            "homepage": "http://github.com/mockery/mockery",
            "keywords": [
                "BDD",
                "TDD",
                "library",
                "mock",
                "mock objects",
                "mockery",
                "stub",
                "test",
                "test double",
                "testing"
            ],
            "time": "2017-10-06T16:20:43+00:00"
        },
        {
            "name": "myclabs/deep-copy",
            "version": "1.7.0",
            "source": {
                "type": "git",
                "url": "https://github.com/myclabs/DeepCopy.git",
                "reference": "3b8a3a99ba1f6a3952ac2747d989303cbd6b7a3e"
            },
            "dist": {
                "type": "zip",
                "url": "https://api.github.com/repos/myclabs/DeepCopy/zipball/3b8a3a99ba1f6a3952ac2747d989303cbd6b7a3e",
                "reference": "3b8a3a99ba1f6a3952ac2747d989303cbd6b7a3e",
                "shasum": ""
            },
            "require": {
                "php": "^5.6 || ^7.0"
            },
            "require-dev": {
                "doctrine/collections": "^1.0",
                "doctrine/common": "^2.6",
                "phpunit/phpunit": "^4.1"
            },
            "type": "library",
            "autoload": {
                "psr-4": {
                    "DeepCopy\\": "src/DeepCopy/"
                },
                "files": [
                    "src/DeepCopy/deep_copy.php"
                ]
            },
            "notification-url": "https://packagist.org/downloads/",
            "license": [
                "MIT"
            ],
            "description": "Create deep copies (clones) of your objects",
            "keywords": [
                "clone",
                "copy",
                "duplicate",
                "object",
                "object graph"
            ],
            "time": "2017-10-19T19:58:43+00:00"
        },
        {
            "name": "phar-io/manifest",
            "version": "1.0.1",
            "source": {
                "type": "git",
                "url": "https://github.com/phar-io/manifest.git",
                "reference": "2df402786ab5368a0169091f61a7c1e0eb6852d0"
            },
            "dist": {
                "type": "zip",
                "url": "https://api.github.com/repos/phar-io/manifest/zipball/2df402786ab5368a0169091f61a7c1e0eb6852d0",
                "reference": "2df402786ab5368a0169091f61a7c1e0eb6852d0",
                "shasum": ""
            },
            "require": {
                "ext-dom": "*",
                "ext-phar": "*",
                "phar-io/version": "^1.0.1",
                "php": "^5.6 || ^7.0"
            },
            "type": "library",
            "extra": {
                "branch-alias": {
                    "dev-master": "1.0.x-dev"
                }
            },
            "autoload": {
                "classmap": [
                    "src/"
                ]
            },
            "notification-url": "https://packagist.org/downloads/",
            "license": [
                "BSD-3-Clause"
            ],
            "authors": [
                {
                    "name": "Arne Blankerts",
                    "email": "arne@blankerts.de",
                    "role": "Developer"
                },
                {
                    "name": "Sebastian Heuer",
                    "email": "sebastian@phpeople.de",
                    "role": "Developer"
                },
                {
                    "name": "Sebastian Bergmann",
                    "email": "sebastian@phpunit.de",
                    "role": "Developer"
                }
            ],
            "description": "Component for reading phar.io manifest information from a PHP Archive (PHAR)",
            "time": "2017-03-05T18:14:27+00:00"
        },
        {
            "name": "phar-io/version",
            "version": "1.0.1",
            "source": {
                "type": "git",
                "url": "https://github.com/phar-io/version.git",
                "reference": "a70c0ced4be299a63d32fa96d9281d03e94041df"
            },
            "dist": {
                "type": "zip",
                "url": "https://api.github.com/repos/phar-io/version/zipball/a70c0ced4be299a63d32fa96d9281d03e94041df",
                "reference": "a70c0ced4be299a63d32fa96d9281d03e94041df",
                "shasum": ""
            },
            "require": {
                "php": "^5.6 || ^7.0"
            },
            "type": "library",
            "autoload": {
                "classmap": [
                    "src/"
                ]
            },
            "notification-url": "https://packagist.org/downloads/",
            "license": [
                "BSD-3-Clause"
            ],
            "authors": [
                {
                    "name": "Arne Blankerts",
                    "email": "arne@blankerts.de",
                    "role": "Developer"
                },
                {
                    "name": "Sebastian Heuer",
                    "email": "sebastian@phpeople.de",
                    "role": "Developer"
                },
                {
                    "name": "Sebastian Bergmann",
                    "email": "sebastian@phpunit.de",
                    "role": "Developer"
                }
            ],
            "description": "Library for handling version information and constraints",
            "time": "2017-03-05T17:38:23+00:00"
        },
        {
            "name": "phpdocumentor/reflection-common",
            "version": "1.0.1",
            "source": {
                "type": "git",
                "url": "https://github.com/phpDocumentor/ReflectionCommon.git",
                "reference": "21bdeb5f65d7ebf9f43b1b25d404f87deab5bfb6"
            },
            "dist": {
                "type": "zip",
                "url": "https://api.github.com/repos/phpDocumentor/ReflectionCommon/zipball/21bdeb5f65d7ebf9f43b1b25d404f87deab5bfb6",
                "reference": "21bdeb5f65d7ebf9f43b1b25d404f87deab5bfb6",
                "shasum": ""
            },
            "require": {
                "php": ">=5.5"
            },
            "require-dev": {
                "phpunit/phpunit": "^4.6"
            },
            "type": "library",
            "extra": {
                "branch-alias": {
                    "dev-master": "1.0.x-dev"
                }
            },
            "autoload": {
                "psr-4": {
                    "phpDocumentor\\Reflection\\": [
                        "src"
                    ]
                }
            },
            "notification-url": "https://packagist.org/downloads/",
            "license": [
                "MIT"
            ],
            "authors": [
                {
                    "name": "Jaap van Otterdijk",
                    "email": "opensource@ijaap.nl"
                }
            ],
            "description": "Common reflection classes used by phpdocumentor to reflect the code structure",
            "homepage": "http://www.phpdoc.org",
            "keywords": [
                "FQSEN",
                "phpDocumentor",
                "phpdoc",
                "reflection",
                "static analysis"
            ],
            "time": "2017-09-11T18:02:19+00:00"
        },
        {
            "name": "phpdocumentor/reflection-docblock",
            "version": "4.1.1",
            "source": {
                "type": "git",
                "url": "https://github.com/phpDocumentor/ReflectionDocBlock.git",
                "reference": "2d3d238c433cf69caeb4842e97a3223a116f94b2"
            },
            "dist": {
                "type": "zip",
                "url": "https://api.github.com/repos/phpDocumentor/ReflectionDocBlock/zipball/2d3d238c433cf69caeb4842e97a3223a116f94b2",
                "reference": "2d3d238c433cf69caeb4842e97a3223a116f94b2",
                "shasum": ""
            },
            "require": {
                "php": "^7.0",
                "phpdocumentor/reflection-common": "^1.0@dev",
                "phpdocumentor/type-resolver": "^0.4.0",
                "webmozart/assert": "^1.0"
            },
            "require-dev": {
                "mockery/mockery": "^0.9.4",
                "phpunit/phpunit": "^4.4"
            },
            "type": "library",
            "autoload": {
                "psr-4": {
                    "phpDocumentor\\Reflection\\": [
                        "src/"
                    ]
                }
            },
            "notification-url": "https://packagist.org/downloads/",
            "license": [
                "MIT"
            ],
            "authors": [
                {
                    "name": "Mike van Riel",
                    "email": "me@mikevanriel.com"
                }
            ],
            "description": "With this component, a library can provide support for annotations via DocBlocks or otherwise retrieve information that is embedded in a DocBlock.",
            "time": "2017-08-30T18:51:59+00:00"
        },
        {
            "name": "phpdocumentor/type-resolver",
            "version": "0.4.0",
            "source": {
                "type": "git",
                "url": "https://github.com/phpDocumentor/TypeResolver.git",
                "reference": "9c977708995954784726e25d0cd1dddf4e65b0f7"
            },
            "dist": {
                "type": "zip",
                "url": "https://api.github.com/repos/phpDocumentor/TypeResolver/zipball/9c977708995954784726e25d0cd1dddf4e65b0f7",
                "reference": "9c977708995954784726e25d0cd1dddf4e65b0f7",
                "shasum": ""
            },
            "require": {
                "php": "^5.5 || ^7.0",
                "phpdocumentor/reflection-common": "^1.0"
            },
            "require-dev": {
                "mockery/mockery": "^0.9.4",
                "phpunit/phpunit": "^5.2||^4.8.24"
            },
            "type": "library",
            "extra": {
                "branch-alias": {
                    "dev-master": "1.0.x-dev"
                }
            },
            "autoload": {
                "psr-4": {
                    "phpDocumentor\\Reflection\\": [
                        "src/"
                    ]
                }
            },
            "notification-url": "https://packagist.org/downloads/",
            "license": [
                "MIT"
            ],
            "authors": [
                {
                    "name": "Mike van Riel",
                    "email": "me@mikevanriel.com"
                }
            ],
            "time": "2017-07-14T14:27:02+00:00"
        },
        {
            "name": "phpspec/prophecy",
            "version": "v1.7.2",
            "source": {
                "type": "git",
                "url": "https://github.com/phpspec/prophecy.git",
                "reference": "c9b8c6088acd19d769d4cc0ffa60a9fe34344bd6"
            },
            "dist": {
                "type": "zip",
                "url": "https://api.github.com/repos/phpspec/prophecy/zipball/c9b8c6088acd19d769d4cc0ffa60a9fe34344bd6",
                "reference": "c9b8c6088acd19d769d4cc0ffa60a9fe34344bd6",
                "shasum": ""
            },
            "require": {
                "doctrine/instantiator": "^1.0.2",
                "php": "^5.3|^7.0",
                "phpdocumentor/reflection-docblock": "^2.0|^3.0.2|^4.0",
                "sebastian/comparator": "^1.1|^2.0",
                "sebastian/recursion-context": "^1.0|^2.0|^3.0"
            },
            "require-dev": {
                "phpspec/phpspec": "^2.5|^3.2",
                "phpunit/phpunit": "^4.8 || ^5.6.5"
            },
            "type": "library",
            "extra": {
                "branch-alias": {
                    "dev-master": "1.7.x-dev"
                }
            },
            "autoload": {
                "psr-0": {
                    "Prophecy\\": "src/"
                }
            },
            "notification-url": "https://packagist.org/downloads/",
            "license": [
                "MIT"
            ],
            "authors": [
                {
                    "name": "Konstantin Kudryashov",
                    "email": "ever.zet@gmail.com",
                    "homepage": "http://everzet.com"
                },
                {
                    "name": "Marcello Duarte",
                    "email": "marcello.duarte@gmail.com"
                }
            ],
            "description": "Highly opinionated mocking framework for PHP 5.3+",
            "homepage": "https://github.com/phpspec/prophecy",
            "keywords": [
                "Double",
                "Dummy",
                "fake",
                "mock",
                "spy",
                "stub"
            ],
            "time": "2017-09-04T11:05:03+00:00"
        },
        {
            "name": "phpunit/php-code-coverage",
            "version": "5.2.3",
            "source": {
                "type": "git",
                "url": "https://github.com/sebastianbergmann/php-code-coverage.git",
                "reference": "8e1d2397d8adf59a3f12b2878a3aaa66d1ab189d"
            },
            "dist": {
                "type": "zip",
                "url": "https://api.github.com/repos/sebastianbergmann/php-code-coverage/zipball/8e1d2397d8adf59a3f12b2878a3aaa66d1ab189d",
                "reference": "8e1d2397d8adf59a3f12b2878a3aaa66d1ab189d",
                "shasum": ""
            },
            "require": {
                "ext-dom": "*",
                "ext-xmlwriter": "*",
                "php": "^7.0",
                "phpunit/php-file-iterator": "^1.4.2",
                "phpunit/php-text-template": "^1.2.1",
                "phpunit/php-token-stream": "^2.0",
                "sebastian/code-unit-reverse-lookup": "^1.0.1",
                "sebastian/environment": "^3.0",
                "sebastian/version": "^2.0.1",
                "theseer/tokenizer": "^1.1"
            },
            "require-dev": {
                "ext-xdebug": "^2.5",
                "phpunit/phpunit": "^6.0"
            },
            "suggest": {
                "ext-xdebug": "^2.5.5"
            },
            "type": "library",
            "extra": {
                "branch-alias": {
                    "dev-master": "5.2.x-dev"
                }
            },
            "autoload": {
                "classmap": [
                    "src/"
                ]
            },
            "notification-url": "https://packagist.org/downloads/",
            "license": [
                "BSD-3-Clause"
            ],
            "authors": [
                {
                    "name": "Sebastian Bergmann",
                    "email": "sb@sebastian-bergmann.de",
                    "role": "lead"
                }
            ],
            "description": "Library that provides collection, processing, and rendering functionality for PHP code coverage information.",
            "homepage": "https://github.com/sebastianbergmann/php-code-coverage",
            "keywords": [
                "coverage",
                "testing",
                "xunit"
            ],
            "time": "2017-11-03T13:47:33+00:00"
        },
        {
            "name": "phpunit/php-file-iterator",
            "version": "1.4.2",
            "source": {
                "type": "git",
                "url": "https://github.com/sebastianbergmann/php-file-iterator.git",
                "reference": "3cc8f69b3028d0f96a9078e6295d86e9bf019be5"
            },
            "dist": {
                "type": "zip",
                "url": "https://api.github.com/repos/sebastianbergmann/php-file-iterator/zipball/3cc8f69b3028d0f96a9078e6295d86e9bf019be5",
                "reference": "3cc8f69b3028d0f96a9078e6295d86e9bf019be5",
                "shasum": ""
            },
            "require": {
                "php": ">=5.3.3"
            },
            "type": "library",
            "extra": {
                "branch-alias": {
                    "dev-master": "1.4.x-dev"
                }
            },
            "autoload": {
                "classmap": [
                    "src/"
                ]
            },
            "notification-url": "https://packagist.org/downloads/",
            "license": [
                "BSD-3-Clause"
            ],
            "authors": [
                {
                    "name": "Sebastian Bergmann",
                    "email": "sb@sebastian-bergmann.de",
                    "role": "lead"
                }
            ],
            "description": "FilterIterator implementation that filters files based on a list of suffixes.",
            "homepage": "https://github.com/sebastianbergmann/php-file-iterator/",
            "keywords": [
                "filesystem",
                "iterator"
            ],
            "time": "2016-10-03T07:40:28+00:00"
        },
        {
            "name": "phpunit/php-text-template",
            "version": "1.2.1",
            "source": {
                "type": "git",
                "url": "https://github.com/sebastianbergmann/php-text-template.git",
                "reference": "31f8b717e51d9a2afca6c9f046f5d69fc27c8686"
            },
            "dist": {
                "type": "zip",
                "url": "https://api.github.com/repos/sebastianbergmann/php-text-template/zipball/31f8b717e51d9a2afca6c9f046f5d69fc27c8686",
                "reference": "31f8b717e51d9a2afca6c9f046f5d69fc27c8686",
                "shasum": ""
            },
            "require": {
                "php": ">=5.3.3"
            },
            "type": "library",
            "autoload": {
                "classmap": [
                    "src/"
                ]
            },
            "notification-url": "https://packagist.org/downloads/",
            "license": [
                "BSD-3-Clause"
            ],
            "authors": [
                {
                    "name": "Sebastian Bergmann",
                    "email": "sebastian@phpunit.de",
                    "role": "lead"
                }
            ],
            "description": "Simple template engine.",
            "homepage": "https://github.com/sebastianbergmann/php-text-template/",
            "keywords": [
                "template"
            ],
            "time": "2015-06-21T13:50:34+00:00"
        },
        {
            "name": "phpunit/php-timer",
            "version": "1.0.9",
            "source": {
                "type": "git",
                "url": "https://github.com/sebastianbergmann/php-timer.git",
                "reference": "3dcf38ca72b158baf0bc245e9184d3fdffa9c46f"
            },
            "dist": {
                "type": "zip",
                "url": "https://api.github.com/repos/sebastianbergmann/php-timer/zipball/3dcf38ca72b158baf0bc245e9184d3fdffa9c46f",
                "reference": "3dcf38ca72b158baf0bc245e9184d3fdffa9c46f",
                "shasum": ""
            },
            "require": {
                "php": "^5.3.3 || ^7.0"
            },
            "require-dev": {
                "phpunit/phpunit": "^4.8.35 || ^5.7 || ^6.0"
            },
            "type": "library",
            "extra": {
                "branch-alias": {
                    "dev-master": "1.0-dev"
                }
            },
            "autoload": {
                "classmap": [
                    "src/"
                ]
            },
            "notification-url": "https://packagist.org/downloads/",
            "license": [
                "BSD-3-Clause"
            ],
            "authors": [
                {
                    "name": "Sebastian Bergmann",
                    "email": "sb@sebastian-bergmann.de",
                    "role": "lead"
                }
            ],
            "description": "Utility class for timing",
            "homepage": "https://github.com/sebastianbergmann/php-timer/",
            "keywords": [
                "timer"
            ],
            "time": "2017-02-26T11:10:40+00:00"
        },
        {
            "name": "phpunit/php-token-stream",
            "version": "2.0.1",
            "source": {
                "type": "git",
                "url": "https://github.com/sebastianbergmann/php-token-stream.git",
                "reference": "9a02332089ac48e704c70f6cefed30c224e3c0b0"
            },
            "dist": {
                "type": "zip",
                "url": "https://api.github.com/repos/sebastianbergmann/php-token-stream/zipball/9a02332089ac48e704c70f6cefed30c224e3c0b0",
                "reference": "9a02332089ac48e704c70f6cefed30c224e3c0b0",
                "shasum": ""
            },
            "require": {
                "ext-tokenizer": "*",
                "php": "^7.0"
            },
            "require-dev": {
                "phpunit/phpunit": "^6.2.4"
            },
            "type": "library",
            "extra": {
                "branch-alias": {
                    "dev-master": "2.0-dev"
                }
            },
            "autoload": {
                "classmap": [
                    "src/"
                ]
            },
            "notification-url": "https://packagist.org/downloads/",
            "license": [
                "BSD-3-Clause"
            ],
            "authors": [
                {
                    "name": "Sebastian Bergmann",
                    "email": "sebastian@phpunit.de"
                }
            ],
            "description": "Wrapper around PHP's tokenizer extension.",
            "homepage": "https://github.com/sebastianbergmann/php-token-stream/",
            "keywords": [
                "tokenizer"
            ],
            "time": "2017-08-20T05:47:52+00:00"
        },
        {
            "name": "phpunit/phpunit",
            "version": "6.4.4",
            "source": {
                "type": "git",
                "url": "https://github.com/sebastianbergmann/phpunit.git",
                "reference": "562f7dc75d46510a4ed5d16189ae57fbe45a9932"
            },
            "dist": {
                "type": "zip",
                "url": "https://api.github.com/repos/sebastianbergmann/phpunit/zipball/562f7dc75d46510a4ed5d16189ae57fbe45a9932",
                "reference": "562f7dc75d46510a4ed5d16189ae57fbe45a9932",
                "shasum": ""
            },
            "require": {
                "ext-dom": "*",
                "ext-json": "*",
                "ext-libxml": "*",
                "ext-mbstring": "*",
                "ext-xml": "*",
                "myclabs/deep-copy": "^1.6.1",
                "phar-io/manifest": "^1.0.1",
                "phar-io/version": "^1.0",
                "php": "^7.0",
                "phpspec/prophecy": "^1.7",
                "phpunit/php-code-coverage": "^5.2.2",
                "phpunit/php-file-iterator": "^1.4.2",
                "phpunit/php-text-template": "^1.2.1",
                "phpunit/php-timer": "^1.0.9",
                "phpunit/phpunit-mock-objects": "^4.0.3",
                "sebastian/comparator": "^2.0.2",
                "sebastian/diff": "^2.0",
                "sebastian/environment": "^3.1",
                "sebastian/exporter": "^3.1",
                "sebastian/global-state": "^2.0",
                "sebastian/object-enumerator": "^3.0.3",
                "sebastian/resource-operations": "^1.0",
                "sebastian/version": "^2.0.1"
            },
            "conflict": {
                "phpdocumentor/reflection-docblock": "3.0.2",
                "phpunit/dbunit": "<3.0"
            },
            "require-dev": {
                "ext-pdo": "*"
            },
            "suggest": {
                "ext-xdebug": "*",
                "phpunit/php-invoker": "^1.1"
            },
            "bin": [
                "phpunit"
            ],
            "type": "library",
            "extra": {
                "branch-alias": {
                    "dev-master": "6.4.x-dev"
                }
            },
            "autoload": {
                "classmap": [
                    "src/"
                ]
            },
            "notification-url": "https://packagist.org/downloads/",
            "license": [
                "BSD-3-Clause"
            ],
            "authors": [
                {
                    "name": "Sebastian Bergmann",
                    "email": "sebastian@phpunit.de",
                    "role": "lead"
                }
            ],
            "description": "The PHP Unit Testing framework.",
            "homepage": "https://phpunit.de/",
            "keywords": [
                "phpunit",
                "testing",
                "xunit"
            ],
            "time": "2017-11-08T11:26:09+00:00"
        },
        {
            "name": "phpunit/phpunit-mock-objects",
            "version": "4.0.4",
            "source": {
                "type": "git",
                "url": "https://github.com/sebastianbergmann/phpunit-mock-objects.git",
                "reference": "2f789b59ab89669015ad984afa350c4ec577ade0"
            },
            "dist": {
                "type": "zip",
                "url": "https://api.github.com/repos/sebastianbergmann/phpunit-mock-objects/zipball/2f789b59ab89669015ad984afa350c4ec577ade0",
                "reference": "2f789b59ab89669015ad984afa350c4ec577ade0",
                "shasum": ""
            },
            "require": {
                "doctrine/instantiator": "^1.0.5",
                "php": "^7.0",
                "phpunit/php-text-template": "^1.2.1",
                "sebastian/exporter": "^3.0"
            },
            "conflict": {
                "phpunit/phpunit": "<6.0"
            },
            "require-dev": {
                "phpunit/phpunit": "^6.0"
            },
            "suggest": {
                "ext-soap": "*"
            },
            "type": "library",
            "extra": {
                "branch-alias": {
                    "dev-master": "4.0.x-dev"
                }
            },
            "autoload": {
                "classmap": [
                    "src/"
                ]
            },
            "notification-url": "https://packagist.org/downloads/",
            "license": [
                "BSD-3-Clause"
            ],
            "authors": [
                {
                    "name": "Sebastian Bergmann",
                    "email": "sb@sebastian-bergmann.de",
                    "role": "lead"
                }
            ],
            "description": "Mock Object library for PHPUnit",
            "homepage": "https://github.com/sebastianbergmann/phpunit-mock-objects/",
            "keywords": [
                "mock",
                "xunit"
            ],
            "time": "2017-08-03T14:08:16+00:00"
        },
        {
            "name": "psr/log",
            "version": "1.0.2",
            "source": {
                "type": "git",
                "url": "https://github.com/php-fig/log.git",
                "reference": "4ebe3a8bf773a19edfe0a84b6585ba3d401b724d"
            },
            "dist": {
                "type": "zip",
                "url": "https://api.github.com/repos/php-fig/log/zipball/4ebe3a8bf773a19edfe0a84b6585ba3d401b724d",
                "reference": "4ebe3a8bf773a19edfe0a84b6585ba3d401b724d",
                "shasum": ""
            },
            "require": {
                "php": ">=5.3.0"
            },
            "type": "library",
            "extra": {
                "branch-alias": {
                    "dev-master": "1.0.x-dev"
                }
            },
            "autoload": {
                "psr-4": {
                    "Psr\\Log\\": "Psr/Log/"
                }
            },
            "notification-url": "https://packagist.org/downloads/",
            "license": [
                "MIT"
            ],
            "authors": [
                {
                    "name": "PHP-FIG",
                    "homepage": "http://www.php-fig.org/"
                }
            ],
            "description": "Common interface for logging libraries",
            "homepage": "https://github.com/php-fig/log",
            "keywords": [
                "log",
                "psr",
                "psr-3"
            ],
            "time": "2016-10-10T12:19:37+00:00"
        },
        {
            "name": "sebastian/code-unit-reverse-lookup",
            "version": "1.0.1",
            "source": {
                "type": "git",
                "url": "https://github.com/sebastianbergmann/code-unit-reverse-lookup.git",
                "reference": "4419fcdb5eabb9caa61a27c7a1db532a6b55dd18"
            },
            "dist": {
                "type": "zip",
                "url": "https://api.github.com/repos/sebastianbergmann/code-unit-reverse-lookup/zipball/4419fcdb5eabb9caa61a27c7a1db532a6b55dd18",
                "reference": "4419fcdb5eabb9caa61a27c7a1db532a6b55dd18",
                "shasum": ""
            },
            "require": {
                "php": "^5.6 || ^7.0"
            },
            "require-dev": {
                "phpunit/phpunit": "^5.7 || ^6.0"
            },
            "type": "library",
            "extra": {
                "branch-alias": {
                    "dev-master": "1.0.x-dev"
                }
            },
            "autoload": {
                "classmap": [
                    "src/"
                ]
            },
            "notification-url": "https://packagist.org/downloads/",
            "license": [
                "BSD-3-Clause"
            ],
            "authors": [
                {
                    "name": "Sebastian Bergmann",
                    "email": "sebastian@phpunit.de"
                }
            ],
            "description": "Looks up which function or method a line of code belongs to",
            "homepage": "https://github.com/sebastianbergmann/code-unit-reverse-lookup/",
            "time": "2017-03-04T06:30:41+00:00"
        },
        {
            "name": "sebastian/comparator",
            "version": "2.1.0",
            "source": {
                "type": "git",
                "url": "https://github.com/sebastianbergmann/comparator.git",
                "reference": "1174d9018191e93cb9d719edec01257fc05f8158"
            },
            "dist": {
                "type": "zip",
                "url": "https://api.github.com/repos/sebastianbergmann/comparator/zipball/1174d9018191e93cb9d719edec01257fc05f8158",
                "reference": "1174d9018191e93cb9d719edec01257fc05f8158",
                "shasum": ""
            },
            "require": {
                "php": "^7.0",
                "sebastian/diff": "^2.0",
                "sebastian/exporter": "^3.1"
            },
            "require-dev": {
                "phpunit/phpunit": "^6.4"
            },
            "type": "library",
            "extra": {
                "branch-alias": {
                    "dev-master": "2.1.x-dev"
                }
            },
            "autoload": {
                "classmap": [
                    "src/"
                ]
            },
            "notification-url": "https://packagist.org/downloads/",
            "license": [
                "BSD-3-Clause"
            ],
            "authors": [
                {
                    "name": "Jeff Welch",
                    "email": "whatthejeff@gmail.com"
                },
                {
                    "name": "Volker Dusch",
                    "email": "github@wallbash.com"
                },
                {
                    "name": "Bernhard Schussek",
                    "email": "bschussek@2bepublished.at"
                },
                {
                    "name": "Sebastian Bergmann",
                    "email": "sebastian@phpunit.de"
                }
            ],
            "description": "Provides the functionality to compare PHP values for equality",
            "homepage": "https://github.com/sebastianbergmann/comparator",
            "keywords": [
                "comparator",
                "compare",
                "equality"
            ],
            "time": "2017-11-03T07:16:52+00:00"
        },
        {
            "name": "sebastian/diff",
            "version": "2.0.1",
            "source": {
                "type": "git",
                "url": "https://github.com/sebastianbergmann/diff.git",
                "reference": "347c1d8b49c5c3ee30c7040ea6fc446790e6bddd"
            },
            "dist": {
                "type": "zip",
                "url": "https://api.github.com/repos/sebastianbergmann/diff/zipball/347c1d8b49c5c3ee30c7040ea6fc446790e6bddd",
                "reference": "347c1d8b49c5c3ee30c7040ea6fc446790e6bddd",
                "shasum": ""
            },
            "require": {
                "php": "^7.0"
            },
            "require-dev": {
                "phpunit/phpunit": "^6.2"
            },
            "type": "library",
            "extra": {
                "branch-alias": {
                    "dev-master": "2.0-dev"
                }
            },
            "autoload": {
                "classmap": [
                    "src/"
                ]
            },
            "notification-url": "https://packagist.org/downloads/",
            "license": [
                "BSD-3-Clause"
            ],
            "authors": [
                {
                    "name": "Kore Nordmann",
                    "email": "mail@kore-nordmann.de"
                },
                {
                    "name": "Sebastian Bergmann",
                    "email": "sebastian@phpunit.de"
                }
            ],
            "description": "Diff implementation",
            "homepage": "https://github.com/sebastianbergmann/diff",
            "keywords": [
                "diff"
            ],
            "time": "2017-08-03T08:09:46+00:00"
        },
        {
            "name": "sebastian/environment",
            "version": "3.1.0",
            "source": {
                "type": "git",
                "url": "https://github.com/sebastianbergmann/environment.git",
                "reference": "cd0871b3975fb7fc44d11314fd1ee20925fce4f5"
            },
            "dist": {
                "type": "zip",
                "url": "https://api.github.com/repos/sebastianbergmann/environment/zipball/cd0871b3975fb7fc44d11314fd1ee20925fce4f5",
                "reference": "cd0871b3975fb7fc44d11314fd1ee20925fce4f5",
                "shasum": ""
            },
            "require": {
                "php": "^7.0"
            },
            "require-dev": {
                "phpunit/phpunit": "^6.1"
            },
            "type": "library",
            "extra": {
                "branch-alias": {
                    "dev-master": "3.1.x-dev"
                }
            },
            "autoload": {
                "classmap": [
                    "src/"
                ]
            },
            "notification-url": "https://packagist.org/downloads/",
            "license": [
                "BSD-3-Clause"
            ],
            "authors": [
                {
                    "name": "Sebastian Bergmann",
                    "email": "sebastian@phpunit.de"
                }
            ],
            "description": "Provides functionality to handle HHVM/PHP environments",
            "homepage": "http://www.github.com/sebastianbergmann/environment",
            "keywords": [
                "Xdebug",
                "environment",
                "hhvm"
            ],
            "time": "2017-07-01T08:51:00+00:00"
        },
        {
            "name": "sebastian/exporter",
            "version": "3.1.0",
            "source": {
                "type": "git",
                "url": "https://github.com/sebastianbergmann/exporter.git",
                "reference": "234199f4528de6d12aaa58b612e98f7d36adb937"
            },
            "dist": {
                "type": "zip",
                "url": "https://api.github.com/repos/sebastianbergmann/exporter/zipball/234199f4528de6d12aaa58b612e98f7d36adb937",
                "reference": "234199f4528de6d12aaa58b612e98f7d36adb937",
                "shasum": ""
            },
            "require": {
                "php": "^7.0",
                "sebastian/recursion-context": "^3.0"
            },
            "require-dev": {
                "ext-mbstring": "*",
                "phpunit/phpunit": "^6.0"
            },
            "type": "library",
            "extra": {
                "branch-alias": {
                    "dev-master": "3.1.x-dev"
                }
            },
            "autoload": {
                "classmap": [
                    "src/"
                ]
            },
            "notification-url": "https://packagist.org/downloads/",
            "license": [
                "BSD-3-Clause"
            ],
            "authors": [
                {
                    "name": "Jeff Welch",
                    "email": "whatthejeff@gmail.com"
                },
                {
                    "name": "Volker Dusch",
                    "email": "github@wallbash.com"
                },
                {
                    "name": "Bernhard Schussek",
                    "email": "bschussek@2bepublished.at"
                },
                {
                    "name": "Sebastian Bergmann",
                    "email": "sebastian@phpunit.de"
                },
                {
                    "name": "Adam Harvey",
                    "email": "aharvey@php.net"
                }
            ],
            "description": "Provides the functionality to export PHP variables for visualization",
            "homepage": "http://www.github.com/sebastianbergmann/exporter",
            "keywords": [
                "export",
                "exporter"
            ],
            "time": "2017-04-03T13:19:02+00:00"
        },
        {
            "name": "sebastian/global-state",
            "version": "2.0.0",
            "source": {
                "type": "git",
                "url": "https://github.com/sebastianbergmann/global-state.git",
                "reference": "e8ba02eed7bbbb9e59e43dedd3dddeff4a56b0c4"
            },
            "dist": {
                "type": "zip",
                "url": "https://api.github.com/repos/sebastianbergmann/global-state/zipball/e8ba02eed7bbbb9e59e43dedd3dddeff4a56b0c4",
                "reference": "e8ba02eed7bbbb9e59e43dedd3dddeff4a56b0c4",
                "shasum": ""
            },
            "require": {
                "php": "^7.0"
            },
            "require-dev": {
                "phpunit/phpunit": "^6.0"
            },
            "suggest": {
                "ext-uopz": "*"
            },
            "type": "library",
            "extra": {
                "branch-alias": {
                    "dev-master": "2.0-dev"
                }
            },
            "autoload": {
                "classmap": [
                    "src/"
                ]
            },
            "notification-url": "https://packagist.org/downloads/",
            "license": [
                "BSD-3-Clause"
            ],
            "authors": [
                {
                    "name": "Sebastian Bergmann",
                    "email": "sebastian@phpunit.de"
                }
            ],
            "description": "Snapshotting of global state",
            "homepage": "http://www.github.com/sebastianbergmann/global-state",
            "keywords": [
                "global state"
            ],
            "time": "2017-04-27T15:39:26+00:00"
        },
        {
            "name": "sebastian/object-enumerator",
            "version": "3.0.3",
            "source": {
                "type": "git",
                "url": "https://github.com/sebastianbergmann/object-enumerator.git",
                "reference": "7cfd9e65d11ffb5af41198476395774d4c8a84c5"
            },
            "dist": {
                "type": "zip",
                "url": "https://api.github.com/repos/sebastianbergmann/object-enumerator/zipball/7cfd9e65d11ffb5af41198476395774d4c8a84c5",
                "reference": "7cfd9e65d11ffb5af41198476395774d4c8a84c5",
                "shasum": ""
            },
            "require": {
                "php": "^7.0",
                "sebastian/object-reflector": "^1.1.1",
                "sebastian/recursion-context": "^3.0"
            },
            "require-dev": {
                "phpunit/phpunit": "^6.0"
            },
            "type": "library",
            "extra": {
                "branch-alias": {
                    "dev-master": "3.0.x-dev"
                }
            },
            "autoload": {
                "classmap": [
                    "src/"
                ]
            },
            "notification-url": "https://packagist.org/downloads/",
            "license": [
                "BSD-3-Clause"
            ],
            "authors": [
                {
                    "name": "Sebastian Bergmann",
                    "email": "sebastian@phpunit.de"
                }
            ],
            "description": "Traverses array structures and object graphs to enumerate all referenced objects",
            "homepage": "https://github.com/sebastianbergmann/object-enumerator/",
            "time": "2017-08-03T12:35:26+00:00"
        },
        {
            "name": "sebastian/object-reflector",
            "version": "1.1.1",
            "source": {
                "type": "git",
                "url": "https://github.com/sebastianbergmann/object-reflector.git",
                "reference": "773f97c67f28de00d397be301821b06708fca0be"
            },
            "dist": {
                "type": "zip",
                "url": "https://api.github.com/repos/sebastianbergmann/object-reflector/zipball/773f97c67f28de00d397be301821b06708fca0be",
                "reference": "773f97c67f28de00d397be301821b06708fca0be",
                "shasum": ""
            },
            "require": {
                "php": "^7.0"
            },
            "require-dev": {
                "phpunit/phpunit": "^6.0"
            },
            "type": "library",
            "extra": {
                "branch-alias": {
                    "dev-master": "1.1-dev"
                }
            },
            "autoload": {
                "classmap": [
                    "src/"
                ]
            },
            "notification-url": "https://packagist.org/downloads/",
            "license": [
                "BSD-3-Clause"
            ],
            "authors": [
                {
                    "name": "Sebastian Bergmann",
                    "email": "sebastian@phpunit.de"
                }
            ],
            "description": "Allows reflection of object attributes, including inherited and non-public ones",
            "homepage": "https://github.com/sebastianbergmann/object-reflector/",
            "time": "2017-03-29T09:07:27+00:00"
        },
        {
            "name": "sebastian/recursion-context",
            "version": "3.0.0",
            "source": {
                "type": "git",
                "url": "https://github.com/sebastianbergmann/recursion-context.git",
                "reference": "5b0cd723502bac3b006cbf3dbf7a1e3fcefe4fa8"
            },
            "dist": {
                "type": "zip",
                "url": "https://api.github.com/repos/sebastianbergmann/recursion-context/zipball/5b0cd723502bac3b006cbf3dbf7a1e3fcefe4fa8",
                "reference": "5b0cd723502bac3b006cbf3dbf7a1e3fcefe4fa8",
                "shasum": ""
            },
            "require": {
                "php": "^7.0"
            },
            "require-dev": {
                "phpunit/phpunit": "^6.0"
            },
            "type": "library",
            "extra": {
                "branch-alias": {
                    "dev-master": "3.0.x-dev"
                }
            },
            "autoload": {
                "classmap": [
                    "src/"
                ]
            },
            "notification-url": "https://packagist.org/downloads/",
            "license": [
                "BSD-3-Clause"
            ],
            "authors": [
                {
                    "name": "Jeff Welch",
                    "email": "whatthejeff@gmail.com"
                },
                {
                    "name": "Sebastian Bergmann",
                    "email": "sebastian@phpunit.de"
                },
                {
                    "name": "Adam Harvey",
                    "email": "aharvey@php.net"
                }
            ],
            "description": "Provides functionality to recursively process PHP variables",
            "homepage": "http://www.github.com/sebastianbergmann/recursion-context",
            "time": "2017-03-03T06:23:57+00:00"
        },
        {
            "name": "sebastian/resource-operations",
            "version": "1.0.0",
            "source": {
                "type": "git",
                "url": "https://github.com/sebastianbergmann/resource-operations.git",
                "reference": "ce990bb21759f94aeafd30209e8cfcdfa8bc3f52"
            },
            "dist": {
                "type": "zip",
                "url": "https://api.github.com/repos/sebastianbergmann/resource-operations/zipball/ce990bb21759f94aeafd30209e8cfcdfa8bc3f52",
                "reference": "ce990bb21759f94aeafd30209e8cfcdfa8bc3f52",
                "shasum": ""
            },
            "require": {
                "php": ">=5.6.0"
            },
            "type": "library",
            "extra": {
                "branch-alias": {
                    "dev-master": "1.0.x-dev"
                }
            },
            "autoload": {
                "classmap": [
                    "src/"
                ]
            },
            "notification-url": "https://packagist.org/downloads/",
            "license": [
                "BSD-3-Clause"
            ],
            "authors": [
                {
                    "name": "Sebastian Bergmann",
                    "email": "sebastian@phpunit.de"
                }
            ],
            "description": "Provides a list of PHP built-in functions that operate on resources",
            "homepage": "https://www.github.com/sebastianbergmann/resource-operations",
            "time": "2015-07-28T20:34:47+00:00"
        },
        {
            "name": "sebastian/version",
            "version": "2.0.1",
            "source": {
                "type": "git",
                "url": "https://github.com/sebastianbergmann/version.git",
                "reference": "99732be0ddb3361e16ad77b68ba41efc8e979019"
            },
            "dist": {
                "type": "zip",
                "url": "https://api.github.com/repos/sebastianbergmann/version/zipball/99732be0ddb3361e16ad77b68ba41efc8e979019",
                "reference": "99732be0ddb3361e16ad77b68ba41efc8e979019",
                "shasum": ""
            },
            "require": {
                "php": ">=5.6"
            },
            "type": "library",
            "extra": {
                "branch-alias": {
                    "dev-master": "2.0.x-dev"
                }
            },
            "autoload": {
                "classmap": [
                    "src/"
                ]
            },
            "notification-url": "https://packagist.org/downloads/",
            "license": [
                "BSD-3-Clause"
            ],
            "authors": [
                {
                    "name": "Sebastian Bergmann",
                    "email": "sebastian@phpunit.de",
                    "role": "lead"
                }
            ],
            "description": "Library that helps with managing the version number of Git-hosted PHP projects",
            "homepage": "https://github.com/sebastianbergmann/version",
            "time": "2016-10-03T07:35:21+00:00"
        },
        {
            "name": "squizlabs/php_codesniffer",
            "version": "2.9.1",
            "source": {
                "type": "git",
                "url": "https://github.com/squizlabs/PHP_CodeSniffer.git",
                "reference": "dcbed1074f8244661eecddfc2a675430d8d33f62"
            },
            "dist": {
                "type": "zip",
                "url": "https://api.github.com/repos/squizlabs/PHP_CodeSniffer/zipball/dcbed1074f8244661eecddfc2a675430d8d33f62",
                "reference": "dcbed1074f8244661eecddfc2a675430d8d33f62",
                "shasum": ""
            },
            "require": {
                "ext-simplexml": "*",
                "ext-tokenizer": "*",
                "ext-xmlwriter": "*",
                "php": ">=5.1.2"
            },
            "require-dev": {
                "phpunit/phpunit": "~4.0"
            },
            "bin": [
                "scripts/phpcs",
                "scripts/phpcbf"
            ],
            "type": "library",
            "extra": {
                "branch-alias": {
                    "dev-master": "2.x-dev"
                }
            },
            "autoload": {
                "classmap": [
                    "CodeSniffer.php",
                    "CodeSniffer/CLI.php",
                    "CodeSniffer/Exception.php",
                    "CodeSniffer/File.php",
                    "CodeSniffer/Fixer.php",
                    "CodeSniffer/Report.php",
                    "CodeSniffer/Reporting.php",
                    "CodeSniffer/Sniff.php",
                    "CodeSniffer/Tokens.php",
                    "CodeSniffer/Reports/",
                    "CodeSniffer/Tokenizers/",
                    "CodeSniffer/DocGenerators/",
                    "CodeSniffer/Standards/AbstractPatternSniff.php",
                    "CodeSniffer/Standards/AbstractScopeSniff.php",
                    "CodeSniffer/Standards/AbstractVariableSniff.php",
                    "CodeSniffer/Standards/IncorrectPatternException.php",
                    "CodeSniffer/Standards/Generic/Sniffs/",
                    "CodeSniffer/Standards/MySource/Sniffs/",
                    "CodeSniffer/Standards/PEAR/Sniffs/",
                    "CodeSniffer/Standards/PSR1/Sniffs/",
                    "CodeSniffer/Standards/PSR2/Sniffs/",
                    "CodeSniffer/Standards/Squiz/Sniffs/",
                    "CodeSniffer/Standards/Zend/Sniffs/"
                ]
            },
            "notification-url": "https://packagist.org/downloads/",
            "license": [
                "BSD-3-Clause"
            ],
            "authors": [
                {
                    "name": "Greg Sherwood",
                    "role": "lead"
                }
            ],
            "description": "PHP_CodeSniffer tokenizes PHP, JavaScript and CSS files and detects violations of a defined set of coding standards.",
            "homepage": "http://www.squizlabs.com/php-codesniffer",
            "keywords": [
                "phpcs",
                "standards"
            ],
            "time": "2017-05-22T02:43:20+00:00"
        },
        {
            "name": "symfony/console",
            "version": "v3.3.10",
            "source": {
                "type": "git",
                "url": "https://github.com/symfony/console.git",
                "reference": "116bc56e45a8e5572e51eb43ab58c769a352366c"
            },
            "dist": {
                "type": "zip",
                "url": "https://api.github.com/repos/symfony/console/zipball/116bc56e45a8e5572e51eb43ab58c769a352366c",
                "reference": "116bc56e45a8e5572e51eb43ab58c769a352366c",
                "shasum": ""
            },
            "require": {
                "php": "^5.5.9|>=7.0.8",
                "symfony/debug": "~2.8|~3.0",
                "symfony/polyfill-mbstring": "~1.0"
            },
            "conflict": {
                "symfony/dependency-injection": "<3.3"
            },
            "require-dev": {
                "psr/log": "~1.0",
                "symfony/config": "~3.3",
                "symfony/dependency-injection": "~3.3",
                "symfony/event-dispatcher": "~2.8|~3.0",
                "symfony/filesystem": "~2.8|~3.0",
                "symfony/process": "~2.8|~3.0"
            },
            "suggest": {
                "psr/log": "For using the console logger",
                "symfony/event-dispatcher": "",
                "symfony/filesystem": "",
                "symfony/process": ""
            },
            "type": "library",
            "extra": {
                "branch-alias": {
                    "dev-master": "3.3-dev"
                }
            },
            "autoload": {
                "psr-4": {
                    "Symfony\\Component\\Console\\": ""
                },
                "exclude-from-classmap": [
                    "/Tests/"
                ]
            },
            "notification-url": "https://packagist.org/downloads/",
            "license": [
                "MIT"
            ],
            "authors": [
                {
                    "name": "Fabien Potencier",
                    "email": "fabien@symfony.com"
                },
                {
                    "name": "Symfony Community",
                    "homepage": "https://symfony.com/contributors"
                }
            ],
            "description": "Symfony Console Component",
            "homepage": "https://symfony.com",
            "time": "2017-10-02T06:42:24+00:00"
        },
        {
            "name": "symfony/debug",
            "version": "v3.3.10",
            "source": {
                "type": "git",
                "url": "https://github.com/symfony/debug.git",
                "reference": "eb95d9ce8f18dcc1b3dfff00cb624c402be78ffd"
            },
            "dist": {
                "type": "zip",
                "url": "https://api.github.com/repos/symfony/debug/zipball/eb95d9ce8f18dcc1b3dfff00cb624c402be78ffd",
                "reference": "eb95d9ce8f18dcc1b3dfff00cb624c402be78ffd",
                "shasum": ""
            },
            "require": {
                "php": "^5.5.9|>=7.0.8",
                "psr/log": "~1.0"
            },
            "conflict": {
                "symfony/http-kernel": ">=2.3,<2.3.24|~2.4.0|>=2.5,<2.5.9|>=2.6,<2.6.2"
            },
            "require-dev": {
                "symfony/http-kernel": "~2.8|~3.0"
            },
            "type": "library",
            "extra": {
                "branch-alias": {
                    "dev-master": "3.3-dev"
                }
            },
            "autoload": {
                "psr-4": {
                    "Symfony\\Component\\Debug\\": ""
                },
                "exclude-from-classmap": [
                    "/Tests/"
                ]
            },
            "notification-url": "https://packagist.org/downloads/",
            "license": [
                "MIT"
            ],
            "authors": [
                {
                    "name": "Fabien Potencier",
                    "email": "fabien@symfony.com"
                },
                {
                    "name": "Symfony Community",
                    "homepage": "https://symfony.com/contributors"
                }
            ],
            "description": "Symfony Debug Component",
            "homepage": "https://symfony.com",
            "time": "2017-10-02T06:42:24+00:00"
        },
        {
            "name": "symfony/finder",
            "version": "v3.3.10",
            "source": {
                "type": "git",
                "url": "https://github.com/symfony/finder.git",
                "reference": "773e19a491d97926f236942484cb541560ce862d"
            },
            "dist": {
                "type": "zip",
                "url": "https://api.github.com/repos/symfony/finder/zipball/773e19a491d97926f236942484cb541560ce862d",
                "reference": "773e19a491d97926f236942484cb541560ce862d",
                "shasum": ""
            },
            "require": {
                "php": "^5.5.9|>=7.0.8"
            },
            "type": "library",
            "extra": {
                "branch-alias": {
                    "dev-master": "3.3-dev"
                }
            },
            "autoload": {
                "psr-4": {
                    "Symfony\\Component\\Finder\\": ""
                },
                "exclude-from-classmap": [
                    "/Tests/"
                ]
            },
            "notification-url": "https://packagist.org/downloads/",
            "license": [
                "MIT"
            ],
            "authors": [
                {
                    "name": "Fabien Potencier",
                    "email": "fabien@symfony.com"
                },
                {
                    "name": "Symfony Community",
                    "homepage": "https://symfony.com/contributors"
                }
            ],
            "description": "Symfony Finder Component",
            "homepage": "https://symfony.com",
            "time": "2017-10-02T06:42:24+00:00"
        },
        {
            "name": "symfony/polyfill-mbstring",
            "version": "v1.5.0",
            "source": {
                "type": "git",
                "url": "https://github.com/symfony/polyfill-mbstring.git",
                "reference": "7c8fae0ac1d216eb54349e6a8baa57d515fe8803"
            },
            "dist": {
                "type": "zip",
                "url": "https://api.github.com/repos/symfony/polyfill-mbstring/zipball/7c8fae0ac1d216eb54349e6a8baa57d515fe8803",
                "reference": "7c8fae0ac1d216eb54349e6a8baa57d515fe8803",
                "shasum": ""
            },
            "require": {
                "php": ">=5.3.3"
            },
            "suggest": {
                "ext-mbstring": "For best performance"
            },
            "type": "library",
            "extra": {
                "branch-alias": {
                    "dev-master": "1.5-dev"
                }
            },
            "autoload": {
                "psr-4": {
                    "Symfony\\Polyfill\\Mbstring\\": ""
                },
                "files": [
                    "bootstrap.php"
                ]
            },
            "notification-url": "https://packagist.org/downloads/",
            "license": [
                "MIT"
            ],
            "authors": [
                {
                    "name": "Nicolas Grekas",
                    "email": "p@tchwork.com"
                },
                {
                    "name": "Symfony Community",
                    "homepage": "https://symfony.com/contributors"
                }
            ],
            "description": "Symfony polyfill for the Mbstring extension",
            "homepage": "https://symfony.com",
            "keywords": [
                "compatibility",
                "mbstring",
                "polyfill",
                "portable",
                "shim"
            ],
            "time": "2017-06-14T15:44:48+00:00"
        },
        {
            "name": "theseer/tokenizer",
            "version": "1.1.0",
            "source": {
                "type": "git",
                "url": "https://github.com/theseer/tokenizer.git",
                "reference": "cb2f008f3f05af2893a87208fe6a6c4985483f8b"
            },
            "dist": {
                "type": "zip",
                "url": "https://api.github.com/repos/theseer/tokenizer/zipball/cb2f008f3f05af2893a87208fe6a6c4985483f8b",
                "reference": "cb2f008f3f05af2893a87208fe6a6c4985483f8b",
                "shasum": ""
            },
            "require": {
                "ext-dom": "*",
                "ext-tokenizer": "*",
                "ext-xmlwriter": "*",
                "php": "^7.0"
            },
            "type": "library",
            "autoload": {
                "classmap": [
                    "src/"
                ]
            },
            "notification-url": "https://packagist.org/downloads/",
            "license": [
                "BSD-3-Clause"
            ],
            "authors": [
                {
                    "name": "Arne Blankerts",
                    "email": "arne@blankerts.de",
                    "role": "Developer"
                }
            ],
            "description": "A small library for converting tokenized PHP source code into XML and potentially other formats",
            "time": "2017-04-07T12:08:54+00:00"
        },
        {
            "name": "webmozart/assert",
            "version": "1.2.0",
            "source": {
                "type": "git",
                "url": "https://github.com/webmozart/assert.git",
                "reference": "2db61e59ff05fe5126d152bd0655c9ea113e550f"
            },
            "dist": {
                "type": "zip",
                "url": "https://api.github.com/repos/webmozart/assert/zipball/2db61e59ff05fe5126d152bd0655c9ea113e550f",
                "reference": "2db61e59ff05fe5126d152bd0655c9ea113e550f",
                "shasum": ""
            },
            "require": {
                "php": "^5.3.3 || ^7.0"
            },
            "require-dev": {
                "phpunit/phpunit": "^4.6",
                "sebastian/version": "^1.0.1"
            },
            "type": "library",
            "extra": {
                "branch-alias": {
                    "dev-master": "1.3-dev"
                }
            },
            "autoload": {
                "psr-4": {
                    "Webmozart\\Assert\\": "src/"
                }
            },
            "notification-url": "https://packagist.org/downloads/",
            "license": [
                "MIT"
            ],
            "authors": [
                {
                    "name": "Bernhard Schussek",
                    "email": "bschussek@gmail.com"
                }
            ],
            "description": "Assertions to validate method input/output with nice error messages.",
            "keywords": [
                "assert",
                "check",
                "validate"
            ],
            "time": "2016-11-23T20:04:58+00:00"
        },
        {
            "name": "zendframework/zend-coding-standard",
            "version": "1.0.0",
            "source": {
                "type": "git",
                "url": "https://github.com/zendframework/zend-coding-standard.git",
                "reference": "893316d2904e93f1c74c1384b6d7d57778299cb6"
            },
            "dist": {
                "type": "zip",
                "url": "https://api.github.com/repos/zendframework/zend-coding-standard/zipball/893316d2904e93f1c74c1384b6d7d57778299cb6",
                "reference": "893316d2904e93f1c74c1384b6d7d57778299cb6",
                "shasum": ""
            },
            "require": {
                "squizlabs/php_codesniffer": "^2.7"
            },
            "type": "library",
            "notification-url": "https://packagist.org/downloads/",
            "license": [
                "BSD-3-Clause"
            ],
            "description": "Zend Framework coding standard",
            "keywords": [
                "Coding Standard",
                "zf"
            ],
            "time": "2016-11-09T21:30:43+00:00"
        },
        {
            "name": "zendframework/zend-diactoros",
            "version": "1.6.0",
            "source": {
                "type": "git",
                "url": "https://github.com/zendframework/zend-diactoros.git",
                "reference": "2faa791b66bac33ca40031d8bce03b7dc8143490"
            },
            "dist": {
                "type": "zip",
                "url": "https://api.github.com/repos/zendframework/zend-diactoros/zipball/2faa791b66bac33ca40031d8bce03b7dc8143490",
                "reference": "2faa791b66bac33ca40031d8bce03b7dc8143490",
                "shasum": ""
            },
            "require": {
                "php": "^5.6 || ^7.0",
                "psr/http-message": "^1.0"
            },
            "provide": {
                "psr/http-message-implementation": "1.0"
            },
            "require-dev": {
                "ext-dom": "*",
                "ext-libxml": "*",
                "phpunit/phpunit": "^5.7.16 || ^6.0.8",
                "zendframework/zend-coding-standard": "~1.0"
            },
            "type": "library",
            "extra": {
                "branch-alias": {
                    "dev-master": "1.6-dev",
                    "dev-develop": "1.7-dev"
                }
            },
            "autoload": {
                "psr-4": {
                    "Zend\\Diactoros\\": "src/"
                }
            },
            "notification-url": "https://packagist.org/downloads/",
            "license": [
                "BSD-2-Clause"
            ],
            "description": "PSR HTTP Message implementations",
            "homepage": "https://github.com/zendframework/zend-diactoros",
            "keywords": [
                "http",
                "psr",
                "psr-7"
            ],
            "time": "2017-09-13T14:47:08+00:00"
        }
    ],
    "aliases": [],
    "minimum-stability": "stable",
    "stability-flags": [],
    "prefer-stable": false,
    "prefer-lowest": false,
    "platform": {
        "php": "^7.1"
    },
    "platform-dev": []
}<|MERGE_RESOLUTION|>--- conflicted
+++ resolved
@@ -4,11 +4,7 @@
         "Read more about it at https://getcomposer.org/doc/01-basic-usage.md#composer-lock-the-lock-file",
         "This file is @generated automatically"
     ],
-<<<<<<< HEAD
-    "content-hash": "3067e4dcc8b29a1fc76ca9e6e773b3ec",
-=======
-    "content-hash": "536eed51304157918b38e1f130d84a26",
->>>>>>> 0b6e0b93
+    "content-hash": "c3eb21f2a2d3b177c09af345a2a68a30",
     "packages": [
         {
             "name": "fig/http-message-util",
@@ -165,12 +161,7 @@
                 "request",
                 "response"
             ],
-<<<<<<< HEAD
-            "abandoned": "http-interop/http-server-middleware",
-            "time": "2017-01-14T15:23:42+00:00"
-=======
             "time": "2017-11-09T21:42:30+00:00"
->>>>>>> 0b6e0b93
         },
         {
             "name": "psr/container",
@@ -272,120 +263,28 @@
             "time": "2016-08-06T14:39:51+00:00"
         },
         {
-            "name": "webimpress/composer-extra-dependency",
-            "version": "0.2.2",
-            "source": {
-                "type": "git",
-                "url": "https://github.com/webimpress/composer-extra-dependency.git",
-                "reference": "31fa56391d30f03b1180c87610cbe22254780ad9"
-            },
-            "dist": {
-                "type": "zip",
-                "url": "https://api.github.com/repos/webimpress/composer-extra-dependency/zipball/31fa56391d30f03b1180c87610cbe22254780ad9",
-                "reference": "31fa56391d30f03b1180c87610cbe22254780ad9",
-                "shasum": ""
-            },
-            "require": {
-                "composer-plugin-api": "^1.1",
-                "php": "^5.6 || ^7.0"
-            },
-            "require-dev": {
-                "composer/composer": "^1.5.2",
-                "mikey179/vfsstream": "^1.6.5",
-                "phpunit/phpunit": "^5.7.22 || ^6.4.1",
-                "zendframework/zend-coding-standard": "~1.0.0"
-            },
-            "type": "composer-plugin",
-            "extra": {
-                "class": "Webimpress\\ComposerExtraDependency\\Plugin"
-            },
-            "autoload": {
-                "psr-4": {
-                    "Webimpress\\ComposerExtraDependency\\": "src/"
-                }
-            },
-            "notification-url": "https://packagist.org/downloads/",
-            "license": [
-                "BSD-2-Clause"
-            ],
-            "description": "Composer plugin to require extra dependencies",
-            "homepage": "https://github.com/webimpress/composer-extra-dependency",
-            "keywords": [
-                "composer",
-                "dependency",
-                "webimpress"
-            ],
-            "time": "2017-10-17T17:15:14+00:00"
-        },
-        {
-            "name": "webimpress/http-middleware-compatibility",
-            "version": "0.1.4",
-            "source": {
-                "type": "git",
-                "url": "https://github.com/webimpress/http-middleware-compatibility.git",
-                "reference": "8ed1c2c7523dce0035b98bc4f3a73ca9cd1d3717"
-            },
-            "dist": {
-                "type": "zip",
-                "url": "https://api.github.com/repos/webimpress/http-middleware-compatibility/zipball/8ed1c2c7523dce0035b98bc4f3a73ca9cd1d3717",
-                "reference": "8ed1c2c7523dce0035b98bc4f3a73ca9cd1d3717",
-                "shasum": ""
-            },
-            "require": {
-                "http-interop/http-middleware": "^0.1.1 || ^0.2 || ^0.3 || ^0.4.1 || ^0.5",
-                "php": "^5.6 || ^7.0",
-                "webimpress/composer-extra-dependency": "^0.2.2"
-            },
-            "require-dev": {
-                "phpunit/phpunit": "^5.7.23 || ^6.4.3"
-            },
-            "type": "library",
-            "extra": {
-                "dependency": [
-                    "http-interop/http-middleware"
-                ]
-            },
-            "autoload": {
-                "files": [
-                    "autoload/http-middleware.php"
-                ]
-            },
-            "notification-url": "https://packagist.org/downloads/",
-            "license": [
-                "BSD-2-Clause"
-            ],
-            "description": "Compatibility library for Draft PSR-15 HTTP Middleware",
-            "homepage": "https://github.com/webimpress/http-middleware-compatibility",
-            "keywords": [
-                "middleware",
-                "psr-15",
-                "webimpress"
-            ],
-            "time": "2017-10-17T17:31:10+00:00"
-        },
-        {
             "name": "zendframework/zend-expressive-router",
-            "version": "2.2.0",
+            "version": "dev-release-3.0.0",
             "source": {
                 "type": "git",
                 "url": "https://github.com/zendframework/zend-expressive-router.git",
-                "reference": "f6eac53d39cdbf7b6db11b3e6bb3565896633de4"
-            },
-            "dist": {
-                "type": "zip",
-                "url": "https://api.github.com/repos/zendframework/zend-expressive-router/zipball/f6eac53d39cdbf7b6db11b3e6bb3565896633de4",
-                "reference": "f6eac53d39cdbf7b6db11b3e6bb3565896633de4",
+                "reference": "57ebf529def0743ab9e781040e2a3c5b5aeb7533"
+            },
+            "dist": {
+                "type": "zip",
+                "url": "https://api.github.com/repos/zendframework/zend-expressive-router/zipball/57ebf529def0743ab9e781040e2a3c5b5aeb7533",
+                "reference": "57ebf529def0743ab9e781040e2a3c5b5aeb7533",
                 "shasum": ""
             },
             "require": {
                 "fig/http-message-util": "^1.1.2",
-                "php": "^5.6 || ^7.0",
-                "psr/http-message": "^1.0.1",
-                "webimpress/http-middleware-compatibility": "^0.1.1"
+                "http-interop/http-server-middleware": "^1.0.1",
+                "php": "^7.1",
+                "psr/http-message": "^1.0.1"
             },
             "require-dev": {
                 "malukenho/docheader": "^0.1.5",
-                "phpunit/phpunit": "^6.0.8 || ^5.7.15",
+                "phpunit/phpunit": "^6.4.4",
                 "zendframework/zend-coding-standard": "~1.0.0"
             },
             "suggest": {
@@ -396,8 +295,9 @@
             "type": "library",
             "extra": {
                 "branch-alias": {
-                    "dev-master": "2.2-dev",
-                    "dev-develop": "2.3-dev"
+                    "dev-master": "2.2.x-dev",
+                    "dev-develop": "2.3.x-dev",
+                    "dev-release-3.0.0": "3.0.x-dev"
                 }
             },
             "autoload": {
@@ -411,13 +311,16 @@
             ],
             "description": "Router subcomponent for Expressive",
             "keywords": [
+                "ZendFramework",
                 "expressive",
                 "http",
                 "middleware",
                 "psr",
-                "psr-7"
-            ],
-            "time": "2017-10-09T18:44:11+00:00"
+                "psr-7",
+                "zend-expressive",
+                "zf"
+            ],
+            "time": "2017-12-07T17:39:11+00:00"
         }
     ],
     "packages-dev": [
@@ -842,29 +745,35 @@
         },
         {
             "name": "phpdocumentor/reflection-docblock",
-            "version": "4.1.1",
+            "version": "4.2.0",
             "source": {
                 "type": "git",
                 "url": "https://github.com/phpDocumentor/ReflectionDocBlock.git",
-                "reference": "2d3d238c433cf69caeb4842e97a3223a116f94b2"
-            },
-            "dist": {
-                "type": "zip",
-                "url": "https://api.github.com/repos/phpDocumentor/ReflectionDocBlock/zipball/2d3d238c433cf69caeb4842e97a3223a116f94b2",
-                "reference": "2d3d238c433cf69caeb4842e97a3223a116f94b2",
+                "reference": "66465776cfc249844bde6d117abff1d22e06c2da"
+            },
+            "dist": {
+                "type": "zip",
+                "url": "https://api.github.com/repos/phpDocumentor/ReflectionDocBlock/zipball/66465776cfc249844bde6d117abff1d22e06c2da",
+                "reference": "66465776cfc249844bde6d117abff1d22e06c2da",
                 "shasum": ""
             },
             "require": {
                 "php": "^7.0",
-                "phpdocumentor/reflection-common": "^1.0@dev",
+                "phpdocumentor/reflection-common": "^1.0.0",
                 "phpdocumentor/type-resolver": "^0.4.0",
                 "webmozart/assert": "^1.0"
             },
             "require-dev": {
-                "mockery/mockery": "^0.9.4",
-                "phpunit/phpunit": "^4.4"
-            },
-            "type": "library",
+                "doctrine/instantiator": "~1.0.5",
+                "mockery/mockery": "^1.0",
+                "phpunit/phpunit": "^6.4"
+            },
+            "type": "library",
+            "extra": {
+                "branch-alias": {
+                    "dev-master": "4.x-dev"
+                }
+            },
             "autoload": {
                 "psr-4": {
                     "phpDocumentor\\Reflection\\": [
@@ -883,7 +792,7 @@
                 }
             ],
             "description": "With this component, a library can provide support for annotations via DocBlocks or otherwise retrieve information that is embedded in a DocBlock.",
-            "time": "2017-08-30T18:51:59+00:00"
+            "time": "2017-11-27T17:38:31+00:00"
         },
         {
             "name": "phpdocumentor/type-resolver",
@@ -934,16 +843,16 @@
         },
         {
             "name": "phpspec/prophecy",
-            "version": "v1.7.2",
+            "version": "1.7.3",
             "source": {
                 "type": "git",
                 "url": "https://github.com/phpspec/prophecy.git",
-                "reference": "c9b8c6088acd19d769d4cc0ffa60a9fe34344bd6"
-            },
-            "dist": {
-                "type": "zip",
-                "url": "https://api.github.com/repos/phpspec/prophecy/zipball/c9b8c6088acd19d769d4cc0ffa60a9fe34344bd6",
-                "reference": "c9b8c6088acd19d769d4cc0ffa60a9fe34344bd6",
+                "reference": "e4ed002c67da8eceb0eb8ddb8b3847bb53c5c2bf"
+            },
+            "dist": {
+                "type": "zip",
+                "url": "https://api.github.com/repos/phpspec/prophecy/zipball/e4ed002c67da8eceb0eb8ddb8b3847bb53c5c2bf",
+                "reference": "e4ed002c67da8eceb0eb8ddb8b3847bb53c5c2bf",
                 "shasum": ""
             },
             "require": {
@@ -955,7 +864,7 @@
             },
             "require-dev": {
                 "phpspec/phpspec": "^2.5|^3.2",
-                "phpunit/phpunit": "^4.8 || ^5.6.5"
+                "phpunit/phpunit": "^4.8.35 || ^5.7"
             },
             "type": "library",
             "extra": {
@@ -993,20 +902,20 @@
                 "spy",
                 "stub"
             ],
-            "time": "2017-09-04T11:05:03+00:00"
+            "time": "2017-11-24T13:59:53+00:00"
         },
         {
             "name": "phpunit/php-code-coverage",
-            "version": "5.2.3",
+            "version": "5.3.0",
             "source": {
                 "type": "git",
                 "url": "https://github.com/sebastianbergmann/php-code-coverage.git",
-                "reference": "8e1d2397d8adf59a3f12b2878a3aaa66d1ab189d"
-            },
-            "dist": {
-                "type": "zip",
-                "url": "https://api.github.com/repos/sebastianbergmann/php-code-coverage/zipball/8e1d2397d8adf59a3f12b2878a3aaa66d1ab189d",
-                "reference": "8e1d2397d8adf59a3f12b2878a3aaa66d1ab189d",
+                "reference": "661f34d0bd3f1a7225ef491a70a020ad23a057a1"
+            },
+            "dist": {
+                "type": "zip",
+                "url": "https://api.github.com/repos/sebastianbergmann/php-code-coverage/zipball/661f34d0bd3f1a7225ef491a70a020ad23a057a1",
+                "reference": "661f34d0bd3f1a7225ef491a70a020ad23a057a1",
                 "shasum": ""
             },
             "require": {
@@ -1015,14 +924,13 @@
                 "php": "^7.0",
                 "phpunit/php-file-iterator": "^1.4.2",
                 "phpunit/php-text-template": "^1.2.1",
-                "phpunit/php-token-stream": "^2.0",
+                "phpunit/php-token-stream": "^2.0.1",
                 "sebastian/code-unit-reverse-lookup": "^1.0.1",
                 "sebastian/environment": "^3.0",
                 "sebastian/version": "^2.0.1",
                 "theseer/tokenizer": "^1.1"
             },
             "require-dev": {
-                "ext-xdebug": "^2.5",
                 "phpunit/phpunit": "^6.0"
             },
             "suggest": {
@@ -1031,7 +939,55 @@
             "type": "library",
             "extra": {
                 "branch-alias": {
-                    "dev-master": "5.2.x-dev"
+                    "dev-master": "5.3.x-dev"
+                }
+            },
+            "autoload": {
+                "classmap": [
+                    "src/"
+                ]
+            },
+            "notification-url": "https://packagist.org/downloads/",
+            "license": [
+                "BSD-3-Clause"
+            ],
+            "authors": [
+                {
+                    "name": "Sebastian Bergmann",
+                    "email": "sebastian@phpunit.de",
+                    "role": "lead"
+                }
+            ],
+            "description": "Library that provides collection, processing, and rendering functionality for PHP code coverage information.",
+            "homepage": "https://github.com/sebastianbergmann/php-code-coverage",
+            "keywords": [
+                "coverage",
+                "testing",
+                "xunit"
+            ],
+            "time": "2017-12-06T09:29:45+00:00"
+        },
+        {
+            "name": "phpunit/php-file-iterator",
+            "version": "1.4.5",
+            "source": {
+                "type": "git",
+                "url": "https://github.com/sebastianbergmann/php-file-iterator.git",
+                "reference": "730b01bc3e867237eaac355e06a36b85dd93a8b4"
+            },
+            "dist": {
+                "type": "zip",
+                "url": "https://api.github.com/repos/sebastianbergmann/php-file-iterator/zipball/730b01bc3e867237eaac355e06a36b85dd93a8b4",
+                "reference": "730b01bc3e867237eaac355e06a36b85dd93a8b4",
+                "shasum": ""
+            },
+            "require": {
+                "php": ">=5.3.3"
+            },
+            "type": "library",
+            "extra": {
+                "branch-alias": {
+                    "dev-master": "1.4.x-dev"
                 }
             },
             "autoload": {
@@ -1050,36 +1006,79 @@
                     "role": "lead"
                 }
             ],
-            "description": "Library that provides collection, processing, and rendering functionality for PHP code coverage information.",
-            "homepage": "https://github.com/sebastianbergmann/php-code-coverage",
-            "keywords": [
-                "coverage",
-                "testing",
-                "xunit"
-            ],
-            "time": "2017-11-03T13:47:33+00:00"
-        },
-        {
-            "name": "phpunit/php-file-iterator",
-            "version": "1.4.2",
-            "source": {
-                "type": "git",
-                "url": "https://github.com/sebastianbergmann/php-file-iterator.git",
-                "reference": "3cc8f69b3028d0f96a9078e6295d86e9bf019be5"
-            },
-            "dist": {
-                "type": "zip",
-                "url": "https://api.github.com/repos/sebastianbergmann/php-file-iterator/zipball/3cc8f69b3028d0f96a9078e6295d86e9bf019be5",
-                "reference": "3cc8f69b3028d0f96a9078e6295d86e9bf019be5",
+            "description": "FilterIterator implementation that filters files based on a list of suffixes.",
+            "homepage": "https://github.com/sebastianbergmann/php-file-iterator/",
+            "keywords": [
+                "filesystem",
+                "iterator"
+            ],
+            "time": "2017-11-27T13:52:08+00:00"
+        },
+        {
+            "name": "phpunit/php-text-template",
+            "version": "1.2.1",
+            "source": {
+                "type": "git",
+                "url": "https://github.com/sebastianbergmann/php-text-template.git",
+                "reference": "31f8b717e51d9a2afca6c9f046f5d69fc27c8686"
+            },
+            "dist": {
+                "type": "zip",
+                "url": "https://api.github.com/repos/sebastianbergmann/php-text-template/zipball/31f8b717e51d9a2afca6c9f046f5d69fc27c8686",
+                "reference": "31f8b717e51d9a2afca6c9f046f5d69fc27c8686",
                 "shasum": ""
             },
             "require": {
                 "php": ">=5.3.3"
             },
             "type": "library",
-            "extra": {
-                "branch-alias": {
-                    "dev-master": "1.4.x-dev"
+            "autoload": {
+                "classmap": [
+                    "src/"
+                ]
+            },
+            "notification-url": "https://packagist.org/downloads/",
+            "license": [
+                "BSD-3-Clause"
+            ],
+            "authors": [
+                {
+                    "name": "Sebastian Bergmann",
+                    "email": "sebastian@phpunit.de",
+                    "role": "lead"
+                }
+            ],
+            "description": "Simple template engine.",
+            "homepage": "https://github.com/sebastianbergmann/php-text-template/",
+            "keywords": [
+                "template"
+            ],
+            "time": "2015-06-21T13:50:34+00:00"
+        },
+        {
+            "name": "phpunit/php-timer",
+            "version": "1.0.9",
+            "source": {
+                "type": "git",
+                "url": "https://github.com/sebastianbergmann/php-timer.git",
+                "reference": "3dcf38ca72b158baf0bc245e9184d3fdffa9c46f"
+            },
+            "dist": {
+                "type": "zip",
+                "url": "https://api.github.com/repos/sebastianbergmann/php-timer/zipball/3dcf38ca72b158baf0bc245e9184d3fdffa9c46f",
+                "reference": "3dcf38ca72b158baf0bc245e9184d3fdffa9c46f",
+                "shasum": ""
+            },
+            "require": {
+                "php": "^5.3.3 || ^7.0"
+            },
+            "require-dev": {
+                "phpunit/phpunit": "^4.8.35 || ^5.7 || ^6.0"
+            },
+            "type": "library",
+            "extra": {
+                "branch-alias": {
+                    "dev-master": "1.0-dev"
                 }
             },
             "autoload": {
@@ -1098,32 +1097,40 @@
                     "role": "lead"
                 }
             ],
-            "description": "FilterIterator implementation that filters files based on a list of suffixes.",
-            "homepage": "https://github.com/sebastianbergmann/php-file-iterator/",
-            "keywords": [
-                "filesystem",
-                "iterator"
-            ],
-            "time": "2016-10-03T07:40:28+00:00"
-        },
-        {
-            "name": "phpunit/php-text-template",
-            "version": "1.2.1",
-            "source": {
-                "type": "git",
-                "url": "https://github.com/sebastianbergmann/php-text-template.git",
-                "reference": "31f8b717e51d9a2afca6c9f046f5d69fc27c8686"
-            },
-            "dist": {
-                "type": "zip",
-                "url": "https://api.github.com/repos/sebastianbergmann/php-text-template/zipball/31f8b717e51d9a2afca6c9f046f5d69fc27c8686",
-                "reference": "31f8b717e51d9a2afca6c9f046f5d69fc27c8686",
-                "shasum": ""
-            },
-            "require": {
-                "php": ">=5.3.3"
-            },
-            "type": "library",
+            "description": "Utility class for timing",
+            "homepage": "https://github.com/sebastianbergmann/php-timer/",
+            "keywords": [
+                "timer"
+            ],
+            "time": "2017-02-26T11:10:40+00:00"
+        },
+        {
+            "name": "phpunit/php-token-stream",
+            "version": "2.0.2",
+            "source": {
+                "type": "git",
+                "url": "https://github.com/sebastianbergmann/php-token-stream.git",
+                "reference": "791198a2c6254db10131eecfe8c06670700904db"
+            },
+            "dist": {
+                "type": "zip",
+                "url": "https://api.github.com/repos/sebastianbergmann/php-token-stream/zipball/791198a2c6254db10131eecfe8c06670700904db",
+                "reference": "791198a2c6254db10131eecfe8c06670700904db",
+                "shasum": ""
+            },
+            "require": {
+                "ext-tokenizer": "*",
+                "php": "^7.0"
+            },
+            "require-dev": {
+                "phpunit/phpunit": "^6.2.4"
+            },
+            "type": "library",
+            "extra": {
+                "branch-alias": {
+                    "dev-master": "2.0-dev"
+                }
+            },
             "autoload": {
                 "classmap": [
                     "src/"
@@ -1136,105 +1143,6 @@
             "authors": [
                 {
                     "name": "Sebastian Bergmann",
-                    "email": "sebastian@phpunit.de",
-                    "role": "lead"
-                }
-            ],
-            "description": "Simple template engine.",
-            "homepage": "https://github.com/sebastianbergmann/php-text-template/",
-            "keywords": [
-                "template"
-            ],
-            "time": "2015-06-21T13:50:34+00:00"
-        },
-        {
-            "name": "phpunit/php-timer",
-            "version": "1.0.9",
-            "source": {
-                "type": "git",
-                "url": "https://github.com/sebastianbergmann/php-timer.git",
-                "reference": "3dcf38ca72b158baf0bc245e9184d3fdffa9c46f"
-            },
-            "dist": {
-                "type": "zip",
-                "url": "https://api.github.com/repos/sebastianbergmann/php-timer/zipball/3dcf38ca72b158baf0bc245e9184d3fdffa9c46f",
-                "reference": "3dcf38ca72b158baf0bc245e9184d3fdffa9c46f",
-                "shasum": ""
-            },
-            "require": {
-                "php": "^5.3.3 || ^7.0"
-            },
-            "require-dev": {
-                "phpunit/phpunit": "^4.8.35 || ^5.7 || ^6.0"
-            },
-            "type": "library",
-            "extra": {
-                "branch-alias": {
-                    "dev-master": "1.0-dev"
-                }
-            },
-            "autoload": {
-                "classmap": [
-                    "src/"
-                ]
-            },
-            "notification-url": "https://packagist.org/downloads/",
-            "license": [
-                "BSD-3-Clause"
-            ],
-            "authors": [
-                {
-                    "name": "Sebastian Bergmann",
-                    "email": "sb@sebastian-bergmann.de",
-                    "role": "lead"
-                }
-            ],
-            "description": "Utility class for timing",
-            "homepage": "https://github.com/sebastianbergmann/php-timer/",
-            "keywords": [
-                "timer"
-            ],
-            "time": "2017-02-26T11:10:40+00:00"
-        },
-        {
-            "name": "phpunit/php-token-stream",
-            "version": "2.0.1",
-            "source": {
-                "type": "git",
-                "url": "https://github.com/sebastianbergmann/php-token-stream.git",
-                "reference": "9a02332089ac48e704c70f6cefed30c224e3c0b0"
-            },
-            "dist": {
-                "type": "zip",
-                "url": "https://api.github.com/repos/sebastianbergmann/php-token-stream/zipball/9a02332089ac48e704c70f6cefed30c224e3c0b0",
-                "reference": "9a02332089ac48e704c70f6cefed30c224e3c0b0",
-                "shasum": ""
-            },
-            "require": {
-                "ext-tokenizer": "*",
-                "php": "^7.0"
-            },
-            "require-dev": {
-                "phpunit/phpunit": "^6.2.4"
-            },
-            "type": "library",
-            "extra": {
-                "branch-alias": {
-                    "dev-master": "2.0-dev"
-                }
-            },
-            "autoload": {
-                "classmap": [
-                    "src/"
-                ]
-            },
-            "notification-url": "https://packagist.org/downloads/",
-            "license": [
-                "BSD-3-Clause"
-            ],
-            "authors": [
-                {
-                    "name": "Sebastian Bergmann",
                     "email": "sebastian@phpunit.de"
                 }
             ],
@@ -1243,20 +1151,20 @@
             "keywords": [
                 "tokenizer"
             ],
-            "time": "2017-08-20T05:47:52+00:00"
+            "time": "2017-11-27T05:48:46+00:00"
         },
         {
             "name": "phpunit/phpunit",
-            "version": "6.4.4",
+            "version": "6.5.3",
             "source": {
                 "type": "git",
                 "url": "https://github.com/sebastianbergmann/phpunit.git",
-                "reference": "562f7dc75d46510a4ed5d16189ae57fbe45a9932"
-            },
-            "dist": {
-                "type": "zip",
-                "url": "https://api.github.com/repos/sebastianbergmann/phpunit/zipball/562f7dc75d46510a4ed5d16189ae57fbe45a9932",
-                "reference": "562f7dc75d46510a4ed5d16189ae57fbe45a9932",
+                "reference": "882e886cc928a0abd3c61282b2a64026237d14a4"
+            },
+            "dist": {
+                "type": "zip",
+                "url": "https://api.github.com/repos/sebastianbergmann/phpunit/zipball/882e886cc928a0abd3c61282b2a64026237d14a4",
+                "reference": "882e886cc928a0abd3c61282b2a64026237d14a4",
                 "shasum": ""
             },
             "require": {
@@ -1270,12 +1178,12 @@
                 "phar-io/version": "^1.0",
                 "php": "^7.0",
                 "phpspec/prophecy": "^1.7",
-                "phpunit/php-code-coverage": "^5.2.2",
-                "phpunit/php-file-iterator": "^1.4.2",
+                "phpunit/php-code-coverage": "^5.3",
+                "phpunit/php-file-iterator": "^1.4.3",
                 "phpunit/php-text-template": "^1.2.1",
                 "phpunit/php-timer": "^1.0.9",
-                "phpunit/phpunit-mock-objects": "^4.0.3",
-                "sebastian/comparator": "^2.0.2",
+                "phpunit/phpunit-mock-objects": "^5.0.4",
+                "sebastian/comparator": "^2.1",
                 "sebastian/diff": "^2.0",
                 "sebastian/environment": "^3.1",
                 "sebastian/exporter": "^3.1",
@@ -1301,7 +1209,7 @@
             "type": "library",
             "extra": {
                 "branch-alias": {
-                    "dev-master": "6.4.x-dev"
+                    "dev-master": "6.5.x-dev"
                 }
             },
             "autoload": {
@@ -1327,20 +1235,20 @@
                 "testing",
                 "xunit"
             ],
-            "time": "2017-11-08T11:26:09+00:00"
+            "time": "2017-12-06T09:42:03+00:00"
         },
         {
             "name": "phpunit/phpunit-mock-objects",
-            "version": "4.0.4",
+            "version": "5.0.4",
             "source": {
                 "type": "git",
                 "url": "https://github.com/sebastianbergmann/phpunit-mock-objects.git",
-                "reference": "2f789b59ab89669015ad984afa350c4ec577ade0"
-            },
-            "dist": {
-                "type": "zip",
-                "url": "https://api.github.com/repos/sebastianbergmann/phpunit-mock-objects/zipball/2f789b59ab89669015ad984afa350c4ec577ade0",
-                "reference": "2f789b59ab89669015ad984afa350c4ec577ade0",
+                "reference": "16b50f4167e5e85e81ca8a3dd105d0a5fd32009a"
+            },
+            "dist": {
+                "type": "zip",
+                "url": "https://api.github.com/repos/sebastianbergmann/phpunit-mock-objects/zipball/16b50f4167e5e85e81ca8a3dd105d0a5fd32009a",
+                "reference": "16b50f4167e5e85e81ca8a3dd105d0a5fd32009a",
                 "shasum": ""
             },
             "require": {
@@ -1353,7 +1261,7 @@
                 "phpunit/phpunit": "<6.0"
             },
             "require-dev": {
-                "phpunit/phpunit": "^6.0"
+                "phpunit/phpunit": "^6.5"
             },
             "suggest": {
                 "ext-soap": "*"
@@ -1361,7 +1269,7 @@
             "type": "library",
             "extra": {
                 "branch-alias": {
-                    "dev-master": "4.0.x-dev"
+                    "dev-master": "5.0.x-dev"
                 }
             },
             "autoload": {
@@ -1376,7 +1284,7 @@
             "authors": [
                 {
                     "name": "Sebastian Bergmann",
-                    "email": "sb@sebastian-bergmann.de",
+                    "email": "sebastian@phpunit.de",
                     "role": "lead"
                 }
             ],
@@ -1386,7 +1294,7 @@
                 "mock",
                 "xunit"
             ],
-            "time": "2017-08-03T14:08:16+00:00"
+            "time": "2017-12-02T05:31:19+00:00"
         },
         {
             "name": "psr/log",
@@ -2074,44 +1982,45 @@
         },
         {
             "name": "symfony/console",
-            "version": "v3.3.10",
+            "version": "v3.4.1",
             "source": {
                 "type": "git",
                 "url": "https://github.com/symfony/console.git",
-                "reference": "116bc56e45a8e5572e51eb43ab58c769a352366c"
-            },
-            "dist": {
-                "type": "zip",
-                "url": "https://api.github.com/repos/symfony/console/zipball/116bc56e45a8e5572e51eb43ab58c769a352366c",
-                "reference": "116bc56e45a8e5572e51eb43ab58c769a352366c",
+                "reference": "2cdef78de8f54f68ff16a857e710e7302b47d4c7"
+            },
+            "dist": {
+                "type": "zip",
+                "url": "https://api.github.com/repos/symfony/console/zipball/2cdef78de8f54f68ff16a857e710e7302b47d4c7",
+                "reference": "2cdef78de8f54f68ff16a857e710e7302b47d4c7",
                 "shasum": ""
             },
             "require": {
                 "php": "^5.5.9|>=7.0.8",
-                "symfony/debug": "~2.8|~3.0",
+                "symfony/debug": "~2.8|~3.0|~4.0",
                 "symfony/polyfill-mbstring": "~1.0"
             },
             "conflict": {
-                "symfony/dependency-injection": "<3.3"
+                "symfony/dependency-injection": "<3.4",
+                "symfony/process": "<3.3"
             },
             "require-dev": {
                 "psr/log": "~1.0",
-                "symfony/config": "~3.3",
-                "symfony/dependency-injection": "~3.3",
-                "symfony/event-dispatcher": "~2.8|~3.0",
-                "symfony/filesystem": "~2.8|~3.0",
-                "symfony/process": "~2.8|~3.0"
+                "symfony/config": "~3.3|~4.0",
+                "symfony/dependency-injection": "~3.4|~4.0",
+                "symfony/event-dispatcher": "~2.8|~3.0|~4.0",
+                "symfony/lock": "~3.4|~4.0",
+                "symfony/process": "~3.3|~4.0"
             },
             "suggest": {
                 "psr/log": "For using the console logger",
                 "symfony/event-dispatcher": "",
-                "symfony/filesystem": "",
+                "symfony/lock": "",
                 "symfony/process": ""
             },
             "type": "library",
             "extra": {
                 "branch-alias": {
-                    "dev-master": "3.3-dev"
+                    "dev-master": "3.4-dev"
                 }
             },
             "autoload": {
@@ -2138,36 +2047,36 @@
             ],
             "description": "Symfony Console Component",
             "homepage": "https://symfony.com",
-            "time": "2017-10-02T06:42:24+00:00"
+            "time": "2017-12-02T18:20:11+00:00"
         },
         {
             "name": "symfony/debug",
-            "version": "v3.3.10",
+            "version": "v4.0.1",
             "source": {
                 "type": "git",
                 "url": "https://github.com/symfony/debug.git",
-                "reference": "eb95d9ce8f18dcc1b3dfff00cb624c402be78ffd"
-            },
-            "dist": {
-                "type": "zip",
-                "url": "https://api.github.com/repos/symfony/debug/zipball/eb95d9ce8f18dcc1b3dfff00cb624c402be78ffd",
-                "reference": "eb95d9ce8f18dcc1b3dfff00cb624c402be78ffd",
-                "shasum": ""
-            },
-            "require": {
-                "php": "^5.5.9|>=7.0.8",
+                "reference": "26a15dab86c3820473716be4f846eac774ad4ad9"
+            },
+            "dist": {
+                "type": "zip",
+                "url": "https://api.github.com/repos/symfony/debug/zipball/26a15dab86c3820473716be4f846eac774ad4ad9",
+                "reference": "26a15dab86c3820473716be4f846eac774ad4ad9",
+                "shasum": ""
+            },
+            "require": {
+                "php": "^7.1.3",
                 "psr/log": "~1.0"
             },
             "conflict": {
-                "symfony/http-kernel": ">=2.3,<2.3.24|~2.4.0|>=2.5,<2.5.9|>=2.6,<2.6.2"
-            },
-            "require-dev": {
-                "symfony/http-kernel": "~2.8|~3.0"
-            },
-            "type": "library",
-            "extra": {
-                "branch-alias": {
-                    "dev-master": "3.3-dev"
+                "symfony/http-kernel": "<3.4"
+            },
+            "require-dev": {
+                "symfony/http-kernel": "~3.4|~4.0"
+            },
+            "type": "library",
+            "extra": {
+                "branch-alias": {
+                    "dev-master": "4.0-dev"
                 }
             },
             "autoload": {
@@ -2194,20 +2103,20 @@
             ],
             "description": "Symfony Debug Component",
             "homepage": "https://symfony.com",
-            "time": "2017-10-02T06:42:24+00:00"
+            "time": "2017-11-21T09:27:49+00:00"
         },
         {
             "name": "symfony/finder",
-            "version": "v3.3.10",
+            "version": "v3.4.1",
             "source": {
                 "type": "git",
                 "url": "https://github.com/symfony/finder.git",
-                "reference": "773e19a491d97926f236942484cb541560ce862d"
-            },
-            "dist": {
-                "type": "zip",
-                "url": "https://api.github.com/repos/symfony/finder/zipball/773e19a491d97926f236942484cb541560ce862d",
-                "reference": "773e19a491d97926f236942484cb541560ce862d",
+                "reference": "dac8d7db537bac7ad8143eb11360a8c2231f251a"
+            },
+            "dist": {
+                "type": "zip",
+                "url": "https://api.github.com/repos/symfony/finder/zipball/dac8d7db537bac7ad8143eb11360a8c2231f251a",
+                "reference": "dac8d7db537bac7ad8143eb11360a8c2231f251a",
                 "shasum": ""
             },
             "require": {
@@ -2216,7 +2125,7 @@
             "type": "library",
             "extra": {
                 "branch-alias": {
-                    "dev-master": "3.3-dev"
+                    "dev-master": "3.4-dev"
                 }
             },
             "autoload": {
@@ -2243,20 +2152,20 @@
             ],
             "description": "Symfony Finder Component",
             "homepage": "https://symfony.com",
-            "time": "2017-10-02T06:42:24+00:00"
+            "time": "2017-11-05T16:10:10+00:00"
         },
         {
             "name": "symfony/polyfill-mbstring",
-            "version": "v1.5.0",
+            "version": "v1.6.0",
             "source": {
                 "type": "git",
                 "url": "https://github.com/symfony/polyfill-mbstring.git",
-                "reference": "7c8fae0ac1d216eb54349e6a8baa57d515fe8803"
-            },
-            "dist": {
-                "type": "zip",
-                "url": "https://api.github.com/repos/symfony/polyfill-mbstring/zipball/7c8fae0ac1d216eb54349e6a8baa57d515fe8803",
-                "reference": "7c8fae0ac1d216eb54349e6a8baa57d515fe8803",
+                "reference": "2ec8b39c38cb16674bbf3fea2b6ce5bf117e1296"
+            },
+            "dist": {
+                "type": "zip",
+                "url": "https://api.github.com/repos/symfony/polyfill-mbstring/zipball/2ec8b39c38cb16674bbf3fea2b6ce5bf117e1296",
+                "reference": "2ec8b39c38cb16674bbf3fea2b6ce5bf117e1296",
                 "shasum": ""
             },
             "require": {
@@ -2268,7 +2177,7 @@
             "type": "library",
             "extra": {
                 "branch-alias": {
-                    "dev-master": "1.5-dev"
+                    "dev-master": "1.6-dev"
                 }
             },
             "autoload": {
@@ -2302,7 +2211,7 @@
                 "portable",
                 "shim"
             ],
-            "time": "2017-06-14T15:44:48+00:00"
+            "time": "2017-10-11T12:05:26+00:00"
         },
         {
             "name": "theseer/tokenizer",
@@ -2425,16 +2334,16 @@
         },
         {
             "name": "zendframework/zend-diactoros",
-            "version": "1.6.0",
+            "version": "1.6.1",
             "source": {
                 "type": "git",
                 "url": "https://github.com/zendframework/zend-diactoros.git",
-                "reference": "2faa791b66bac33ca40031d8bce03b7dc8143490"
-            },
-            "dist": {
-                "type": "zip",
-                "url": "https://api.github.com/repos/zendframework/zend-diactoros/zipball/2faa791b66bac33ca40031d8bce03b7dc8143490",
-                "reference": "2faa791b66bac33ca40031d8bce03b7dc8143490",
+                "reference": "c8664b92a6d5bc229e48b0923486c097e45a7877"
+            },
+            "dist": {
+                "type": "zip",
+                "url": "https://api.github.com/repos/zendframework/zend-diactoros/zipball/c8664b92a6d5bc229e48b0923486c097e45a7877",
+                "reference": "c8664b92a6d5bc229e48b0923486c097e45a7877",
                 "shasum": ""
             },
             "require": {
@@ -2473,12 +2382,14 @@
                 "psr",
                 "psr-7"
             ],
-            "time": "2017-09-13T14:47:08+00:00"
+            "time": "2017-10-12T15:24:51+00:00"
         }
     ],
     "aliases": [],
     "minimum-stability": "stable",
-    "stability-flags": [],
+    "stability-flags": {
+        "zendframework/zend-expressive-router": 20
+    },
     "prefer-stable": false,
     "prefer-lowest": false,
     "platform": {
