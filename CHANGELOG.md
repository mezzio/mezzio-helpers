# Changelog

All notable changes to this project will be documented in this file, in reverse chronological order by release.

<<<<<<< HEAD
## 5.2.0 - TBD
=======
## 5.1.2 - TBD
>>>>>>> 3e90a685

### Added

- Nothing.

### Changed

- Nothing.

### Deprecated

- Nothing.

### Removed

- Nothing.

### Fixed

- Nothing.

## 5.1.1 - 2018-07-25

### Added

- Nothing.

### Changed

- Nothing.

### Deprecated

- Nothing.

### Removed

- Nothing.

### Fixed

- [#64](https://github.com/zendframework/zend-expressive-helpers/pull/64) prevents an unnecessary `json_decode()` call when the request contains
  no body or an empty body.

## 5.1.0 - 2018-06-05

### Added

- Nothing.

### Changed

- [#62](https://github.com/zendframework/zend-expressive-helpers/pull/62) modifies the `UrlHelperFactory` to allow specifying both a string `$basePath` as well as a string `$routerServiceName`
  to its constructor. This change allows having discrete factory instances for generating helpers
  that use different router instances and/or which operate under path-segregated middleware.

- [#62](https://github.com/zendframework/zend-expressive-helpers/pull/62) modifies the `UrlHelperMiddlewareFactory` to allow specifying a string `$urlHelperServiceName` to its constructor.
  This change allows having discrete factory instances for generating URL helper middleware
  that use different URL helper instances.

### Deprecated

- Nothing.

### Removed

- Nothing.

### Fixed

- Nothing.

## 5.0.1 - TBD

### Added

- Nothing.

### Changed

- Nothing.

### Deprecated

- Nothing.

### Removed

- Nothing.

### Fixed

- Nothing.

## 5.0.0 - 2018-03-15

### Added

- [#55](https://github.com/zendframework/zend-expressive-helpers/pull/55)
  adds support for PSR-15 middleware.

- [#57](https://github.com/zendframework/zend-expressive-helpers/pull/57)
  adds `Zend\Expressive\Router\ZendRouter\ConfigProvider` and exposes it as a
  config provider within the package definition.

### Changed

- [#51](https://github.com/zendframework/zend-expressive-helpers/pull/51)
  changes a number of signatures to provide scalar type hints, return type hints,
  and nullable types. Signatures with changes include:

  - `Zend\Expressive\Helper\BodyParams\StrategyInterface`:
    - The `match()` signature changes to `match(string $contentType) : bool`
    - The `parse()` signature changes to `parse(ServerRequestInterface $request) : ServerRequestInterface`
  - `Zend\Expressive\Helper\ServerUrlHelper` updates its public API to read as follows:
    - `__invoke(string $path = null) : string`
    - `generate(string $path = null) : string`
    - `setUri(UriInterface $uri) : void`
  - `Zend\Expressive\Helper\UrlHelper` updates its public API to read as follows:
    - `__invoke(?string $routeName = null, array $routeParams = [], array $queryParams = [], ?string $fragmentIdentifier = null, array $options = []) : string`
    - `generate(?string $routeName = null, array $routeParams = [], array $queryParams = [], ?string $fragmentIdentifier = null, array $options = []) : string`
    - `setRouteResult(RouteResult $result) : void`
    - `setBasePath(string $path) : void`
    - `getRouteResult() : ?RouteResult`
    - `getBasePath() : string`

### Deprecated

- Nothing.

### Removed

- [#50](https://github.com/zendframework/zend-expressive-helpers/pull/50)
  removes support for PHP versions 5.6 and 7.0.

- [#50](https://github.com/zendframework/zend-expressive-helpers/pull/50) and
  [#55](https://github.com/zendframework/zend-expressive-helpers/pull/55)
  remove support for http-interop/http-middleware of all versions.

### Fixed

- Nothing.

## 4.2.0 - 2017-10-09

### Added

- [#46](https://github.com/zendframework/zend-expressive-helpers/pull/46) adds
  support for http-interop/http-middleware 0.5.0 via a polyfill provided by the
  package webimpress/http-middleware-compatibility. Essentially, this means you
  can drop this package into an application targeting either the 0.4.1 or 0.5.0
  versions of http-middleware, and it will "just work".

### Changed

- [#46](https://github.com/zendframework/zend-expressive-helpers/pull/46)
  updates the minimum supported zend-expressive-router version to 2.2.0.

### Deprecated

- Nothing.

### Removed

- Nothing.

### Fixed

- Nothing.

## 4.1.0 - 2017-09-11

### Added

- [#45](https://github.com/zendframework/zend-expressive-helpers/pull/45) adds
  `Zend\Expressive\Helper\ContentLengthMiddleware`. This middleware will inject
  a `Content-Length` response header if none already exists and the response
  body size is non-null.

### Deprecated

- Nothing.

### Removed

- Nothing.

### Fixed

- Nothing.

## 4.0.1 - 2017-09-11

### Added

- Nothing.

### Changed

- We no longer test against HHVM. Tests were running against that platform prior
  to this release, but we are no longer testing against it as the PHP versions
  we support have features that HHVM does not support at this time.

### Deprecated

- Nothing.

### Removed

- Nothing.

### Fixed

- [#42](https://github.com/zendframework/zend-expressive-helpers/pull/42) fixes
  how the `UrlHelper` generates a URI when using the currently matched route.
  Previously, doing so would not append either provided query string arguments
  or fragment identifiers; it now does.

## 4.0.0 - 2017-03-13

### Added

- Nothing.

### Changed

- [#39](https://github.com/zendframework/zend-expressive-helpers/pull/39)
  switches from container-interop to psr-container for its `ContainerInterface`
  usage. This is a breaking change for anybody extending any of the factories,
  as the typehints will now be different (`Psr\Container\ContainerInterface`
  versus `Interop\Container\ContainerInterface`).

- [#40](https://github.com/zendframework/zend-expressive-helpers/pull/40)
  switches all middleware from invokable, double-pass to instead implement
  http-interop/http-middleware. This means that any extensions of middleware
  contained in this package will need to be updated; it also means that the
  middleware can now only be used in systems that support
  http-interop/http-middleware.

### Deprecated

- Nothing.

### Removed

- Nothing.

### Fixed

- Nothing.

## 3.0.1 - 2017-01-12

### Added

- Nothing.

### Deprecated

- Nothing.

### Removed

- Nothing.

### Fixed

- [#34](https://github.com/zendframework/zend-expressive-helpers/pull/34) fixes
  the signature of `UrlHelper::generate()` to match that of
  `UrlHelper::__invoke()`, and, more specifically, ensuring that the default
  `$fragment` value is `null` and not `''`, fixing a subtle issue when calling
  `generate()` without a `$fragment` value.

## 3.0.0 - 2016-01-11

### Added

- [#23](https://github.com/zendframework/zend-expressive-helpers/pull/23) adds
  support to `UrlHelper` for generating a URI based on the currently matched
  route and parameters.

- [#9](https://github.com/zendframework/zend-expressive-helpers/pull/9) updates
  `UrlHelper` to pass `$routerOptions` to the underlying router, if provided.

  - **BREAKING CHANGE:** This change adds an _optional_ `$options` parameter to
    the `UrlHelper::__invoke()` and `UrlHelper::generate()` methods. Users who
    have extended this class **MUST** update the method signatures accordingly
    to avoid a PHP Fatal Error. If you have not extended this class, no further
    action is required for compatibility.

- [#27](https://github.com/zendframework/zend-expressive-helpers/pull/27) adds
  query string argument and fragment identifier support to `UrlHelper`.

  - **BREAKING CHANGE:** This change adds _optional_ `$routeParams`,
    `$queryParams`, and `$fragmentIdentifier` parameters to the
    `UrlHelper::__invoke()` and `UrlHelper::generate()` methods, in addition to
    the aforementioned `$options` parameter. Users who have extended this class
    **MUST** update the method signatures accordingly to avoid a PHP Fatal
    Error. If you have not extended this class, no further action is required
    for compatibility.

### Deprecated

- Nothing.

### Removed

- Nothing.

### Fixed

- Nothing.

## 2.2.0 - 2016-12-23

### Added

- Nothing.

### Changes

- [#30](https://github.com/zendframework/zend-expressive-helpers/pull/30) Use
  new ZF coding standard
- [#31](https://github.com/zendframework/zend-expressive-helpers/pull/31) Check
  to ensure 100% test coverage is retained

### Deprecated

- Nothing.

### Removed

- Nothing.

### Fixed

- Nothing.

## 2.1.1 - 2016-12-23

### Added

- Nothing.

### Deprecated

- Nothing.

### Removed

- Nothing.

### Fixed

- [#29](https://github.com/zendframework/zend-expressive-helpers/pull/29) Don't throw exception on empty JSON body

## 2.1.0 - 2016-10-02

### Added

- [#19](https://github.com/zendframework/zend-expressive-helpers/pull/19) FormUrlEncodedStrategy parses raw
  request bodies, if needed.

### Deprecated

- Nothing.

### Removed

- Nothing.

### Fixed

- [#22](https://github.com/zendframework/zend-expressive-helpers/pull/22) updates JsonStrategy test suite to
  function with both the `json` and `jsonc` extensions

## 2.0.3 - 2016-09-01

### Added

- Nothing.

### Deprecated

- Nothing.

### Removed

- Nothing.

### Fixed

- [#21](https://github.com/zendframework/zend-expressive-helpers/pull/21) Respond with 400 on bad JSON input

## 2.0.2 - 2016-08-20

### Added

- Nothing.

### Deprecated

- Nothing.

### Removed

- Nothing.

### Fixed

- [#15](https://github.com/zendframework/zend-expressive-helpers/pull/15) URLs
  generated by `UrlHelper` will always include the `$basePath` if one is set.

## 2.0.1 - 2016-08-17

### Added

- Nothing.

### Deprecated

- Nothing.

### Removed

- Nothing.

### Fixed

- [#18](https://github.com/zendframework/zend-expressive-helpers/pull/18) parsing
  request body with the `JsonStrategy` will implicitly rewind the stream in order
  to parse the entire body, rather than just parsing the remaining contents.

## 2.0.0 - 2017-01-18

### Added

- Nothing.

### Deprecated

- Nothing.

### Removed

- [#7](https://github.com/zendframework/zend-expressive-helpers/pull/7) removes
  the `RouteResultObserverInterface` implementation from `UrlHelper`. This also
  means that the `UrlHelperMiddleware` no longer registers the `UrlHelper` as a
  route result observer, but instead just injects it with the `RouteResult`
  present as a request attribute, if any.

### Fixed

- Nothing.

## 1.4.0 - 2016-01-01

### Added

- [#6](https://github.com/zendframework/zend-expressive-helpers/pull/6) adds base
  path support to the `UrlHelper`. Middleware may now call
  `UrlHelper::setBasePath()` on an instance to set the path prefix to add to all
  URIs generated by the helper, which is often useful when working in an
  environment where the application is in a subdirectory, or where you wish to
  use a version or locale prefix to all paths. You may clear the base path by
  passing an empty string to the `setBasePath()` method.

### Deprecated

- Nothing.

### Removed

- Nothing.

### Fixed

- Nothing.

## 1.3.0 - 2015-12-22

### Added

- [#3](https://github.com/zendframework/zend-expressive-helpers/pull/3) and
  [#5](https://github.com/zendframework/zend-expressive-helpers/pull/5) add
  a new `Zend\Expressive\Helper\BodyParams\BodyParamsMiddleware` for use in
  parsing the request body. The middleware consumes strategies, which match
  against the `Content-Type` header, and, if matched, parse the body and return
  a new request with the parsed body parameters.

### Deprecated

- Nothing.

### Removed

- Nothing.

### Fixed

- Nothing.

## 1.2.2 - TBD

### Added

- Nothing.

### Deprecated

- Nothing.

### Removed

- Nothing.

### Fixed

- Nothing.

## 1.2.1 - 2015-12-22

### Added

- [#4](https://github.com/zendframework/zend-expressive-helpers/pull/4) adds the
  protected method `getRouteResult()`, providing extending classes access to the
  private `$result` member.

### Deprecated

- Nothing.

### Removed

- Nothing.

### Fixed

- Nothing.

## 1.2.0 - 2015-12-08

### Added

- [#2](https://github.com/zendframework/zend-expressive-helpers/pull/2) adds the
  following classes:
  - `UrlHelperMiddleware`, which accepts a `UrlHelper` instance and a
    `RouteResultSubjectInterface` instance; during invocation, it attaches the
    helper to the subject as an observer.
  - `UrlHelperMiddlewareFactory`, which creates a `UrlHelperMiddleware` instance
    from the registered `UrlHelper` and `RouteResultSubjectInterface` (or
    `Application`) instances.

### Deprecated

- Nothing.

### Removed

- [#2](https://github.com/zendframework/zend-expressive-helpers/pull/2) removes
  registration of the generated `UrlHelper` with the `Application` instance
  within the `UrlHelperFactory`. This change was made to observed race
  conditions when the `UrlHelper` is created within the context of the
  `ApplicationFactory` (e.g., when generating a `TemplatedErrorHandler`
  instance).

### Fixed

- Nothing.

## 1.1.0 - 2015-12-06

### Added

- [#1](https://github.com/zendframework/zend-expressive-helpers/pull/1) adds a
  dependency on zendframework/zend-expressive-router, which replaces the
  dependency on zendframework/zend-expressive. This change means the component
  can be used without Expressive, and also removes a potential circular
  dependency issue in consumers of the package.

### Deprecated

- Nothing.

### Removed

- [#1](https://github.com/zendframework/zend-expressive-helpers/pull/1) removes
  the zendframework/zend-expressive, replacing it with a dependency on
  zendframework/zend-expressive-router.

### Fixed

- Nothing.

## 1.0.0 - 2015-12-04

Initial release.

### Added

- `Zend\Expressive\Helper\UrlHelper` provides the ability to generate a URI path
  based on a given route defined in the `Zend\Expressive\Router\RouterInterface`.
  If registered as a route result observer, and the route being used was also
  the one matched during routing, you can provide a subset of routing
  parameters, and any not provided will be pulled from those matched.
- `Zend\Expressive\Helper\ServerUrlHelper` provides the ability to generate a
  full URI by passing only the path to the helper; it will then use that path
  with the current `Psr\Http\Message\UriInterface` instance provided to it in
  order to generate a fully qualified URI.
- `Zend\Expressive\Helper\ServerUrlMiddleware` is pipeline middleware that can
  be registered with an application; it will inject a `ServerUrlHelper` instance
  with the URI composed in the provided `ServerRequestInterface` instance.
- The package also provides factories compatible with container-interop that can
  be used to generate instances.

### Deprecated

- Nothing.

### Removed

- Nothing.

### Fixed

- Nothing.<|MERGE_RESOLUTION|>--- conflicted
+++ resolved
@@ -2,11 +2,29 @@
 
 All notable changes to this project will be documented in this file, in reverse chronological order by release.
 
-<<<<<<< HEAD
 ## 5.2.0 - TBD
-=======
+
+### Added
+
+- Nothing.
+
+### Changed
+
+- Nothing.
+
+### Deprecated
+
+- Nothing.
+
+### Removed
+
+- Nothing.
+
+### Fixed
+
+- Nothing.
+
 ## 5.1.2 - TBD
->>>>>>> 3e90a685
 
 ### Added
 
