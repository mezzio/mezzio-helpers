--- conflicted
+++ resolved
@@ -2,11 +2,25 @@
 
 All notable changes to this project will be documented in this file, in reverse chronological order by release.
 
-<<<<<<< HEAD
 ## 1.3.0 - TBD
-=======
+
+### Added
+
+- Nothing.
+
+### Deprecated
+
+- Nothing.
+
+### Removed
+
+- Nothing.
+
+### Fixed
+
+- Nothing.
+
 ## 1.2.2 - TBD
->>>>>>> b6b2902b
 
 ### Added
 
