--- conflicted
+++ resolved
@@ -2,7 +2,6 @@
 
 All notable changes to this project will be documented in this file, in reverse chronological order by release.
 
-<<<<<<< HEAD
 ## 5.2.0 - TBD
 
 ### Added
@@ -25,10 +24,7 @@
 
 - Nothing.
 
-## 5.1.3 - TBD
-=======
 ## 5.1.3 - 2019-02-27
->>>>>>> 8c078dd7
 
 ### Added
 
